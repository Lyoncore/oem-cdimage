#! /bin/sh
set -e

# Execute a subsidiary command in the context of a given project.

case $1 in
	ubuntu)
		export PROJECT=ubuntu
		export CAPPROJECT=Ubuntu
		;;
	kubuntu)
		export PROJECT=kubuntu
		export CAPPROJECT=Kubuntu
		;;
	kubuntu-active)
		export PROJECT=kubuntu-active
		export CAPPROJECT=Kubuntu-Active
		;;
	edubuntu)
		export PROJECT=edubuntu
		export CAPPROJECT=Edubuntu
		;;
	xubuntu)
		export PROJECT=xubuntu
		export CAPPROJECT=Xubuntu
		;;
	gobuntu)
		export PROJECT=gobuntu
		export CAPPROJECT=Gobuntu
		;;
	ubuntu-server)
		export PROJECT=ubuntu-server
		export CAPPROJECT=Ubuntu-Server
		;;
	jeos)
		export PROJECT=jeos
		export CAPPROJECT=Ubuntu-JeOS
		;;
	ubuntu-netbook)
		export PROJECT=ubuntu-netbook
		export CAPPROJECT=Ubuntu-Netbook
		;;
	ubuntustudio)
		export PROJECT=ubuntustudio
		export CAPPROJECT=Ubuntu-Studio
		;;
	mythbuntu)
		export PROJECT=mythbuntu
		export CAPPROJECT=Mythbuntu
		;;
	lubuntu)
		export PROJECT=lubuntu
		export CAPPROJECT=Lubuntu
		;;
<<<<<<< HEAD
	ubuntukylin)
		export PROJECT=ubuntukylin
		export CAPPROJECT=UbuntuKylin
=======
	ubuntu-gnome)
		export PROJECT=ubuntu-gnome
		export CAPPROJECT=Ubuntu-GNOME
>>>>>>> 988badfa
		;;
	ubuntu-moblin-remix)
		export PROJECT=ubuntu-moblin-remix
		export CAPPROJECT=Ubuntu-Moblin-Remix
		;;
	ubuntu-core)
		export PROJECT=ubuntu-core
		export CAPPROJECT=Ubuntu-Core
		;;
	tocd3)
		export PROJECT=tocd3
		export CAPPROJECT=TheOpenCDv3
		;;
	tocd3.1)
		export PROJECT=tocd3.1
		export CAPPROJECT=TheOpenCDv3.1
		;;
	*)
		cat <<EOF >&2
Usage: for-project PROJECT [COMMAND ARGS...]
Recognised projects:
  ubuntu
  kubuntu
  kubuntu-active
  edubuntu
  xubuntu
  gobuntu
  ubuntu-server
  jeos
  ubuntu-netbook
  ubuntustudio
  mythbuntu
  lubuntu
  ubuntukylin
  ubuntu-moblin-remix
  ubuntu-core
  tocd3
  tocd3.1
EOF
		exit 1
		;;
esac
shift

if [ $# -eq 0 ]; then
	exec "${SHELL:-/bin/sh}" -i
else
	exec "$@"
fi<|MERGE_RESOLUTION|>--- conflicted
+++ resolved
@@ -52,15 +52,13 @@
 		export PROJECT=lubuntu
 		export CAPPROJECT=Lubuntu
 		;;
-<<<<<<< HEAD
 	ubuntukylin)
 		export PROJECT=ubuntukylin
 		export CAPPROJECT=UbuntuKylin
-=======
+		;;
 	ubuntu-gnome)
 		export PROJECT=ubuntu-gnome
 		export CAPPROJECT=Ubuntu-GNOME
->>>>>>> 988badfa
 		;;
 	ubuntu-moblin-remix)
 		export PROJECT=ubuntu-moblin-remix
@@ -95,6 +93,7 @@
   mythbuntu
   lubuntu
   ubuntukylin
+  ubuntu-gnome
   ubuntu-moblin-remix
   ubuntu-core
   tocd3
