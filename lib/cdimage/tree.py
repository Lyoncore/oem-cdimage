# -*- coding: utf-8 -*-

# Copyright (C) 2012, 2013 Canonical Ltd.
# Author: Colin Watson <cjwatson@ubuntu.com>

# This program is free software: you can redistribute it and/or modify
# it under the terms of the GNU General Public License as published by
# the Free Software Foundation; version 3 of the License.
#
# This program is distributed in the hope that it will be useful,
# but WITHOUT ANY WARRANTY; without even the implied warranty of
# MERCHANTABILITY or FITNESS FOR A PARTICULAR PURPOSE.  See the
# GNU General Public License for more details.
#
# You should have received a copy of the GNU General Public License
# along with this program.  If not, see <http://www.gnu.org/licenses/>.

"""Image publication trees."""

from __future__ import print_function

import errno
from itertools import count
from optparse import OptionParser
import os
import re
try:
    from shlex import quote as shell_quote
except ImportError:
    from pipes import quote as shell_quote
import shutil
import socket
import stat
import subprocess
import sys
from textwrap import dedent
import time
import traceback

from cdimage.atomicfile import AtomicFile
from cdimage.checksums import (
    ChecksumFileSet,
    checksum_directory,
    metalink_checksum_directory,
)
from cdimage.config import Series, Touch
from cdimage.log import logger, reset_logging
from cdimage.mirror import trigger_mirrors
from cdimage import osextras
from cdimage.project import setenv_for_project

__metaclass__ = type


if sys.version < "3":
    input = raw_input


# TODO: This should be in a configuration file.  ALL_PROJECTS is not
# currently suitable, because it only lists projects currently being built,
# but manifest generation needs to know about anything currently in a
# published tree.
projects = [
    "edubuntu",
    "gobuntu",
    "jeos",
    "kubuntu",
    "kubuntu-active",
    "kubuntu-netbook",
    "kubuntu-plasma5",
    "lubuntu",
    "lubuntu-next",
    "mythbuntu",
    "ubuntu",
    "ubuntu-desktop-next",
    "ubuntu-gnome",
    "ubuntu-budgie",
    "ubuntu-mate",
    "ubuntu-headless",
    "ubuntu-netbook",
    "ubuntu-server",
    "ubuntukylin",
    "ubuntustudio",
    "xubuntu",
]


def zsyncmake(infile, outfile, url, dry_run=False):
    command = ["zsyncmake"]
    if infile.endswith(".gz"):
        command.append("-Z")
    command.extend(["-o", outfile, "-u", url, infile])
    if dry_run:
        logger.info(" ".join(command))
    elif subprocess.call(command) != 0:
        logger.info("Trying again with block size 2048 ...")
        command[1:1] = ["-b", "2048"]
        subprocess.check_call(command)


class Tree:
    """A publication tree."""

    @staticmethod
    def get_daily(config, directory=None):
        if config["UBUNTU_DEFAULTS_LOCALE"] == "zh_CN":
            cls = ChinaDailyTree
        else:
            cls = DailyTree
        return cls(config, directory=directory)

    @staticmethod
    def get_release(config, official, directory=None):
        if config["UBUNTU_DEFAULTS_LOCALE"] == "zh_CN":
            cls = ChinaReleaseTree
        elif official in ("yes", "poolonly"):
            cls = SimpleReleaseTree
        elif official in ("named", "no"):
            cls = FullReleaseTree
        else:
            raise Exception("Unrecognised OFFICIAL setting: '%s'" % official)
        return cls(config, directory=directory)

    @staticmethod
    def get_for_directory(config, directory, status):
        www = os.path.join(config.root, "www")
        realpath = os.path.realpath(directory) + "/"
        if realpath.startswith(os.path.join(www, "full") + "/"):
            if status == "daily":
                cls = DailyTree
            else:
                cls = FullReleaseTree
        elif realpath.startswith(os.path.join(www, "simple") + "/"):
            cls = SimpleReleaseTree
        elif realpath.startswith(os.path.join(www, "china-images") + "/"):
            if status == "daily":
                cls = ChinaDailyTree
            else:
                cls = ChinaReleaseTree
        else:
            # Allow operating on directories outside of any root, for ease
            # of testing (e.g. make-web-indices on a copied scratch
            # directory).
            return Tree(config, "/")
        return cls(config)

    def __init__(self, config, directory):
        self.config = config
        self.directory = directory

    def path_to_project(self, path):
        """Determine the project for a file based on its tree-relative path."""
        first_dir = path.split("/")[0]
        if first_dir in projects:
            return first_dir
        else:
            return "ubuntu"

    @property
    def project_base(self):
        """Return the per-project base directory within this tree."""
        if self.config.project == "ubuntu":
            return self.directory
        else:
            return os.path.join(self.directory, self.config.project)

    def name_to_series(self, name):
        """Return the series for a file basename."""
        raise NotImplementedError

    @property
    def site_name(self):
        """Return the public host name corresponding to this tree."""
        raise NotImplementedError

    def path_to_manifest(self, path):
        """Return a manifest file entry for a tree-relative path.

        May raise ValueError for unrecognised file naming schemes.
        """
        if path.startswith("tocd"):
            return None
        project = self.path_to_project(path)
        base = os.path.basename(path)
        try:
            series = self.name_to_series(base)
        except ValueError:
            return None
        size = os.stat(os.path.join(self.directory, path)).st_size
        return "%s\t%s\t/%s\t%d" % (project, series, path, size)

    def manifest_file_allowed(self, path):
        """Return true if a given file is allowed in the manifest."""
        if (path.endswith(".iso") or path.endswith(".img") or
                path.endswith(".img.gz") or path.endswith(".img.xz") or
                path.endswith(".tar.gz") or path.endswith(".tar.xz")):
            try:
                if stat.S_ISREG(os.stat(path).st_mode):
                    return True
            except OSError:
                return False
        return False

    def manifest_files(self):
        """Yield all the files to include in a manifest of this tree."""
        raise NotImplementedError

    def manifest(self):
        """Return a manifest of this tree as a sequence of lines."""
        return sorted(filter(
            lambda line: line is not None,
            (self.path_to_manifest(path) for path in self.manifest_files())))

    @staticmethod
    def mark_current_trigger(config, args=None, quiet=False):
        if not args:
            args = config["SSH_ORIGINAL_COMMAND"].split()[1:]
        if not args:
            return

        parser = OptionParser("%prog [options] BUILD-ID")
        parser.add_option("-p", "--project", help="set project")
        parser.add_option("-S", "--subproject", help="set subproject")
        parser.add_option("-l", "--locale", help="set locale")
        parser.add_option("-s", "--series", help="set series")
        parser.add_option("-t", "--publish-type", help="set publish type")
        parser.add_option("-i", "--image-type", help="set image type")
        parser.add_option("-a", "--architecture", help="set architecture")
        if "SSH_ORIGINAL_COMMAND" not in config:
            parser.add_option(
                "--no-log", dest="log", default=True, action="store_false",
                help="don't write to log file; don't trigger mirrors")
        options, parsed_args = parser.parse_args(args)
        if "SSH_ORIGINAL_COMMAND" in config:
            options.log = True

        if options.subproject:
            config["SUBPROJECT"] = options.subproject
        if options.locale:
            config["UBUNTU_DEFAULTS_LOCALE"] = options.locale
        if options.project:
            if not setenv_for_project(options.project):
                parser.error("unrecognised project '%s'" % options.project)
            config["PROJECT"] = os.environ["PROJECT"]
            config["CAPPROJECT"] = os.environ["CAPPROJECT"]
        else:
            parser.error("need project")

        if options.series:
            config["DIST"] = options.series

        if options.image_type:
            config["IMAGE_TYPE"] = options.image_type
        elif options.publish_type:
            config["IMAGE_TYPE"] = DailyTreePublisher._guess_image_type(
                options.publish_type)
            if not config["IMAGE_TYPE"]:
                parser.error(
                    "unrecognised publish type '%s'" % options.publish_type)
        else:
            parser.error("need image type or publish type")

        if options.architecture:
            arches = [options.architecture]
        else:
            parser.error("need architecture")

        if len(parsed_args) < 1:
            parser.error("need build ID")
        date = parsed_args[0]

        old_stdout = os.fdopen(os.dup(1), "w", 1)
        try:
            if options.log:
                log_path = os.path.join(config.root, "log", "mark-current.log")
                osextras.ensuredir(os.path.dirname(log_path))
                log = os.open(
                    log_path, os.O_WRONLY | os.O_CREAT | os.O_APPEND, 0o666)
                os.dup2(log, 1)
                os.close(log)
                sys.stdout = os.fdopen(1, "w", 1)
                reset_logging()

            logger.info(
                "[%s] mark-current %s" %
                (time.strftime("%F %T"), " ".join(args)))

            tree = Tree.get_daily(config)
            publisher = Publisher.get_daily(tree, config["IMAGE_TYPE"])
            try:
                for arch in arches:
                    if not publisher.current_uses_trigger(arch):
                        logger.warning(
                            "%s is not trigger-controlled; update "
                            "production/current-triggers" % arch)
                publisher.mark_current(date, arches)
                if options.log:
                    trigger_mirrors(config)
                if not quiet:
                    print(
                        "mark-current %s: success" % " ".join(args),
                        file=old_stdout)
            except Exception:
                for line in traceback.format_exc().splitlines():
                    logger.error(line)
                    if not quiet:
                        print(line, file=old_stdout)
                sys.stdout.flush()
                raise
        finally:
            old_stdout.close()


class WebIndicesException(Exception):
    pass


class Paragraph:
    def __init__(self, sentences):
        self.sentences = list(sentences)

    def __str__(self):
        return "<p>%s</p>" % "  ".join(self.sentences)


class UnorderedList:
    def __init__(self, elements):
        self.elements = list(elements)

    def __str__(self):
        return "<ul>\n%s\n</ul>" % "\n".join(
            ["<li>%s</li>" % e for e in self.elements])


class Span:
    def __init__(self, attr_class, sentences):
        self.attr_class = attr_class
        self.sentences = list(sentences)

    def __str__(self):
        return "<span class=\"%s\">%s</span>" % (
            self.attr_class, "  ".join(self.sentences))


class Link:
    def __init__(self, target, text, show_class=False):
        self.target = target
        self.text = text
        self.show_class = show_class

    def __str__(self):
        return "<a%s href=\"%s\">%s</a>" % (
            " class=\"http\"" if self.show_class else "",
            self.target, self.text)


class Publisher:
    """A object that can publish images to a tree."""

    @staticmethod
    def get_daily(tree, image_type):
        if tree.config["UBUNTU_DEFAULTS_LOCALE"] == "zh_CN":
            cls = ChinaDailyTreePublisher
        else:
            cls = DailyTreePublisher
        return cls(tree, image_type)

    def __init__(self, tree, image_type):
        self.tree = tree
        self.config = tree.config
        self.project = self.config.project
        self.image_type = image_type
        self.prefmsg_emitted = False

    # Keep this in sync with _guess_image_type below.
    @property
    def publish_type(self):
        if self.image_type.endswith("-preinstalled"):
            if self.project == "ubuntu-netbook":
                return "preinstalled-netbook"
            elif self.project == "ubuntu-headless":
                return "preinstalled-headless"
            elif self.project == "ubuntu-server":
                return "preinstalled-server"
            elif self.project in ("ubuntu-touch", "ubuntu-touch-custom"):
                return "preinstalled-touch"
            elif self.project == "ubuntu-core":
                return "preinstalled-core"
            elif self.project == "ubuntu-desktop-next":
                return "preinstalled-desktop-next"
            else:
                return "preinstalled-desktop"
        elif self.image_type.endswith("-live"):
            if self.project == "edubuntu":
                if self.config["DIST"] <= "edgy":
                    return "live"
                else:
                    return "desktop"
            elif self.project == "ubuntu-mid":
                return "mid"
            elif self.project == "ubuntu-moblin-remix":
                return "moblin-remix"
            elif self.project in ("ubuntu-netbook", "kubuntu-netbook"):
                return "netbook"
            elif self.project == "ubuntu-server":
                return "live-server"
            elif self.project == "ubuntu-core":
                return "live-core"
            else:
                if self.config["DIST"] <= "breezy":
                    return "live"
                else:
                    return "desktop"
        elif self.image_type.endswith("_dvd") or self.image_type == "dvd":
            return "dvd"
        else:
            if self.project == "edubuntu":
                if self.config["DIST"] <= "edgy":
                    return "install"
                elif self.config["DIST"] <= "gutsy":
                    return "server"
                else:
                    return "addon"
            elif self.project == "ubuntu-server":
                if self.config["DIST"] <= "breezy":
                    return "install"
                else:
                    return "server"
            elif self.project == "jeos":
                return "jeos"
            elif self.project == "ubuntu-base":
                return "base"
            else:
                if self.config["DIST"] <= "breezy":
                    return "install"
                else:
                    return "alternate"

    # Keep this in sync with publish_type above.
    @staticmethod
    def _guess_image_type(publish_type):
        if publish_type.startswith("preinstalled-"):
            return "daily-preinstalled"
        elif publish_type in (
                "desktop", "live", "mid", "moblin-remix", "netbook",
                "live-core", "live-server"):
            return "daily-live"
        elif publish_type == "dvd":
            return "dvd"
        elif publish_type in (
                "addon", "alternate", "base", "install", "jeos", "server"):
            return "daily"
        else:
            return None

    numbers = {
        1: "one",
        2: "two",
        3: "three",
        4: "four",
        5: "five",
        6: "six",
        7: "seven",
        8: "eight",
        9: "nine",
    }

    def titlecase(self, s):
        if s:
            return s[0].upper() + s[1:]
        else:
            return ""

    def cssincludes(self):
        if self.project == "kubuntu":
            return ["//releases.ubuntu.com/include/kubuntu.css"]
        if self.project == "kubuntu-plasma5":
            return ["//releases.ubuntu.com/include/kubuntu-plasma5.css"]
        if self.project in ("lubuntu", "lubuntu-next"):
            return ["//cdimage.ubuntu.com/include/lubuntu/style.css"]
        else:
<<<<<<< HEAD
            return ["https://assets.ubuntu.com/v1/vanilla-framework-version-1.8.0.min.css"]
=======
            return ["//releases.ubuntu.com/include/style.css"]
>>>>>>> 114b3cbb

    def cdtypestr(self, publish_type, image_format):
        if image_format in ("tar.gz", "tar.xz", "custom.tar.gz"):
            cd = "filesystem archive"
        elif self.config["DIST"] < "quantal":
            if image_format in ("img", "img.gz"):
                cd = "image"
            elif self.project == "ubuntustudio":
                # Ubuntu Studio is expected to be oversized in Gutsy; sigh.
                cd = "DVD"
            else:
                cd = "CD"
        else:
            cd = "image"

        if publish_type == "live":
            return "live %s" % cd
        elif publish_type == "live-core":
            return "Ubuntu Core %s" % cd
        elif publish_type == "desktop":
            return "desktop %s" % cd
        elif publish_type == "install":
            return "install %s" % cd
        elif publish_type == "alternate":
            return "alternate install %s" % cd
        elif publish_type == "server" or publish_type == "live-server":
            if self.project == "edubuntu":
                return "classroom server %s" % cd
            else:
                return "server install %s" % cd
        elif publish_type == "serveraddon":
            # Edubuntu only
            return "classroom server add-on %s" % cd
        elif publish_type == "addon":
            # Edubuntu only
            return "Ubuntu educational add-on %s" % cd
        elif publish_type == "dvd":
            return "install/live DVD"
        elif publish_type == "src":
            return "source %s" % cd
        elif publish_type == "netbook":
            return "netbook live %s" % cd
        elif publish_type == "mid":
            return "MID USB image"
        elif publish_type == "moblin-remix":
            return "Moblin live CD"
        elif publish_type == "active":
            return "preview active image"
        elif publish_type in ("server-uec", "uec"):
            return "UEC image"
        elif publish_type == "preinstalled-desktop":
            return "preinstalled desktop %s" % cd
        elif publish_type == "preinstalled-headless":
            return "preinstalled headless %s" % cd
        elif publish_type == "preinstalled-server":
            return "preinstalled server %s" % cd
        elif publish_type == "preinstalled-netbook":
            return "preinstalled netbook %s" % cd
        elif publish_type == "preinstalled-active":
            return "preview preinstalled active image"
        elif publish_type == "preinstalled-touch":
            return "preinstalled touch image"
        elif publish_type == "preinstalled-core":
            return "preinstalled core image"
        elif publish_type == "preinstalled-desktop-next":
            return "preinstalled desktop next image"
        elif publish_type == "wubi":
            return "Wubi %s" % cd
        else:
            raise WebIndicesException("Unknown image type %s!" % publish_type)

    def cdtypedesc(self, publish_type, image_format):
        capproject = self.config.capproject
        series = self.config["DIST"]

        if self.project == "mid":
            # MID has lower memory requirements than others
            desktop_ram = 128
        if self.project == "xubuntu":
            if series <= "intrepid":
                desktop_ram = 128
            else:
                desktop_ram = 192
        else:
            if series <= "feisty":
                desktop_ram = 256
            elif series <= "gutsy":
                desktop_ram = 320
            elif series <= "hardy":
                desktop_ram = 384
            elif series <= "maverick":
                desktop_ram = 256
            elif series <= "artful":
                desktop_ram = 384
            else:
                desktop_ram = 1024

        if image_format in ("tar.gz", "tar.xz", "custom.tar.gz"):
            cd = "filesystem archive"
        elif self.config["DIST"] < "quantal":
            if image_format in ("img", "img.gz"):
                cd = "image"
            elif self.project == "ubuntustudio":
                # Ubuntu Studio is expected to be oversized in Gutsy; sigh.
                cd = "dvd"
            else:
                cd = "cd"
        else:
            cd = "image"

        desktop_req = (
            "You will need at least %sMiB of RAM to install from this %s." %
            (desktop_ram, cd))

        sentences = []
        if publish_type == "live":
            sentences.append(
                "The live %s allows you to try %s without changing your "
                "computer at all, and at your option to install it "
                "permanently later.</p>" % (cd, capproject))
        elif publish_type == "desktop":
            sentences.append(
                "The desktop %s allows you to try %s without changing your "
                "computer at all, and at your option to install it "
                "permanently later." % (cd, capproject))
            if self.project != "edubuntu" and not self.prefmsg_emitted:
                sentences.append(
                    "This type of %s is what most people will want to use." %
                    cd)
                self.prefmsg_emitted = True
            sentences.append(desktop_req)
            if self.project == "ubuntu-desktop-next":
                sentences.append(
                    "This is an experimental image. Please %s for caveats and "
                    "workarounds." %
                    Link("https://wiki.ubuntu.com/Unity8DesktopIso",
                         "read this page on the Ubuntu wiki",
                         show_class=True))
            if self.project == "edubuntu":
                sentences.append(
                    "You can install additional educational programs using "
                    "the classroom server add-on %s." % cd)
        elif publish_type == "install":
            sentences.append(
                "The install %s allows you to install %s permanently on a "
                "computer." % (cd, capproject))
        elif publish_type == "alternate":
            sentences.append(
                "The alternate install %s allows you to perform certain "
                "specialist installations of %s." % (cd, capproject))
            sentences.append("It provides for the following situations:")
            yield Paragraph(sentences)
            yield UnorderedList([
                "setting up automated deployments;",
                "upgrading from older installations without network access;",
                "LVM and/or RAID partitioning;",
                ("installs on systems with less than about %sMiB of RAM "
                    "(although note that low-memory systems may not be able "
                    "to run a full desktop environment reasonably)." %
                    desktop_ram),
            ])
            bug_link = Link(
                "https://bugs.launchpad.net/ubuntu/+source/debian-installer/"
                "+filebug",
                "debian-installer")
            yield Paragraph([
                "In the event that you encounter a bug using the alternate "
                "installer, please file a bug on the %s package." % bug_link,
            ])
            return
        elif publish_type == "mid":
            sentences.append(
                "The MID USB image allows you to try %s without changing your "
                "computer at all, and at your option to install it "
                "permanently later." % capproject)
            sentences.append(
                "This USB image is optimized for handheld devices with 4-7\" "
                "touchscreens and limited processing power.")
            sentences.append(desktop_req)
        elif publish_type == "moblin-remix":
            sentences.append(
                "The live %s allows you to try Ubuntu Moblin Remix without "
                "changing your computer at all, and at your option to install "
                "it permanently later." % cd)
            sentences.append(
                "This live %s is optimized for netbooks with screens up to "
                "10\"." % cd)
            sentences.append(desktop_req)
        elif publish_type == "server" or publish_type == "live-server":
            if self.project == "edubuntu":
                sentences.append(
                    "The classroom server %s allows you to install %s "
                    "permanently on a computer." % (cd, capproject))
                sentences.append(
                    "It includes LTSP (Linux Terminal Server Project) "
                    "support, providing out-of-the-box thin client support.")
                sentences.append(
                    "After installation you can install additional "
                    "educational programs using the classroom server add-on "
                    "%s." % cd)
            else:
                sentences.append(
                    "The server install %s allows you to install %s "
                    "permanently on a computer for use as a server." %
                    (cd, capproject))
                sentences.append(
                    "It will not install a graphical user interface.")
        elif publish_type == "netbook":
            if capproject.endswith("-Netbook"):
                capproject = capproject[:-len("-Netbook")]
            sentences.append(
                "The live %s allows you to try %s Netbook Edition without "
                "changing your computer at all, and at your option to install "
                "it permanently later." % (cd, capproject))
            sentences.append(
                "This live %s is optimized for netbooks with screens up to "
                "10\"." % cd)
            sentences.append(desktop_req)
        elif publish_type == "active":
            # Kubuntu only
            sentences.append(
                "The Active Image offers a preview of the Plasma Active "
                "workspace to try or install.")
        elif publish_type == "serveraddon":
            # Edubuntu only
            sentences.append(
                "The classroom server add-on %s contains additional useful "
                "packages, including many educational programs and all "
                "available language packs." % cd)
            sentences.append(
                "It requires that an %s desktop be installed on the machine." %
                capproject)
        elif publish_type == "addon":
            # Edubuntu only
            sentences.append(
                "The Ubuntu educational add-on %s contains additional useful "
                "packages, including many educational programs." % cd)
            sentences.append(
                "It requires that an Ubuntu desktop system already be "
                "installed.")
        elif publish_type == "dvd":
            if self.project == "edubuntu":
                sentences.append(
                    "The install DVD allows you to install %s permanently on "
                    "a computer." % capproject)
            else:
                sentences.append(
                    "The combined install/live DVD allows you either to "
                    "install %s permanently on a computer, or (by entering "
                    "'live' at the boot prompt) to try %s without changing "
                    "your computer at all." % (capproject, capproject))
        elif publish_type == "src":
            yield Paragraph([
                "The source %ss contain the source code used to build %s." %
                (cd, capproject),
            ])
            sentences.append(
                "Some source package versions on this image may not match "
                "related binary images, depending on exactly when the images "
                "were built.")
            sentences.append(
                "You can always find every version of Ubuntu source packages "
                "on Launchpad, using URLs of the following form:")
            yield Paragraph(sentences)
            prefix = "https://launchpad.net/ubuntu/+source/SOURCE-PACKAGE-NAME"
            yield UnorderedList([
                "<code>%s/+publishinghistory</code> (index)" % prefix,
                "<code>%s/VERSION</code> (specific version)" % prefix,
            ])
            return
        elif publish_type in ("server-uec", "uec"):
            uec_link = Link(
                "http://www.ubuntu.com/products/whatisubuntu/serveredition/"
                "cloud/uec",
                "Ubuntu Enterprise Cloud", show_class=True)
            sentences.append(
                "The Ubuntu Enterprise Cloud image can be run on your "
                "personal %s, or modified, rebundled and uploaded to Amazon "
                "EC2." % uec_link)
            gs_link = Link(
                "https://help.ubuntu.com/community/Eucalyptus",
                "Getting Started with Ubuntu Enterprise Cloud",
                show_class=True)
            sentences.append(
                "For further instruction on setting up a personal Ubuntu "
                "Enterprise Cloud, see %s." % gs_link)
        elif publish_type == "preinstalled-active":
            sentences.append(
                "The Active Image allows you to unpack a preinstalled preview "
                "of the Plasma Active workspace onto an SD card.")
        elif publish_type == "preinstalled-touch":
            sentences.append(
                "The Preinstalled Touch Image allows you to install a "
                "preinstalled preview of Ubuntu Touch onto a target device.")
        elif publish_type.startswith("preinstalled-"):
            sentences.append(
                "The %s %s allows you to unpack a preinstalled version of %s "
                "onto a target device." % (publish_type, cd, capproject))
        elif publish_type in ("ubuntu-core", "preinstalled-core"):
            sentences.append(
                "Ubuntu Core is a minimal rootfs for use in the creation of "
                "custom images for specific needs.")
            sentences.append(
                "Ubuntu Core strives to create a suitable minimal environment "
                "for use in Board Support Packages, constrained or integrated "
                "environments, or as the basis for application demonstration "
                "images.")
            link = Link(
                "https://wiki.ubuntu.com/Core", "Ubuntu Core wiki page",
                show_class=True)
            sentences.append("See the %s for more information." % link)
        elif publish_type == "wubi":
            sentences.append(
                "This is a filesystem image downloaded by Wubi (a system "
                "which installs Ubuntu into disk image files on a Windows "
                "filesystem).  You should not normally need to download it "
                "separately.")
        else:
            raise WebIndicesException("Unknown image type %s!" % publish_type)

        if sentences:
            yield Paragraph(sentences)

    uec_arch_strings = {
        "amd64": "64-bit",
        "i386": "32-bit",
    }

    arch_strings = {
        "amd64": "64-bit PC (AMD64)",
        "amd64+mac": "64-bit Mac (AMD64)",
        "arm64": "64-bit ARM (ARMv8/AArch64)",
        "armel": "ARM EABI",
        "armel+dove": "Marvell Dove",
        "armel+imx51": "Freescale i.MX51",
        "armel+omap": "Texas Instruments OMAP3",
        "armel+omap4": "Texas Instruments OMAP4",
        "armel+ac100": "Toshiba AC100 / Dynabook AZ",
        "armel+mx5": "Freescale i.MX5x",
        "armhf": "ARM EABI (Hard-Float)",
        "armhf+omap": "Texas Instruments OMAP3 (Hard-Float)",
        "armhf+omap4": "Texas Instruments OMAP4 (Hard-Float)",
        "armhf+ac100": "Toshiba AC100 / Dynabook AZ (Hard-Float)",
        "armhf+mx5": "Freescale i.MX5x (Hard-Float)",
        "armhf+nexus7": "Asus/Google Nexus7 Tablet",
        "hppa": "HP PA-RISC",
        "i386": "32-bit PC (i386)",
        "ia64": "IA-64",
        "lpia": "Low-Power Intel Architecture",
        "powerpc": "Mac (PowerPC) and IBM-PPC (POWER5)",
        "powerpc+ps3": "PlayStation 3",
        "ppc64el": "PowerPC64 Little-Endian",
        "s390x": "IBM System z",
        "sparc": "SPARC",
    }

    def archdesc(self, arch, publish_type):
        sentences = []
        if arch in ("amd64", "amd64+mac"):
            sentences.append(
                "Choose this if you have a computer based on the AMD64 or "
                "EM64T architecture (e.g., Athlon64, Opteron, EM64T "
                "Xeon, Core 2).")
            if publish_type != "server" or self.config["DIST"] <= "artful":
                sentences.append(
                    "If you have a non-64-bit processor made by AMD, or if "
                    "you need full support for 32-bit code, use the i386 "
                    "images instead.")
            if arch == "amd64+mac":
                sentences.append(
                    "This image is adjusted to work properly on Mac systems.")
            else:
                sentences.append("Choose this if you are at all unsure.")
        elif arch == "arm64":
            sentences.append("For 64-bit ARMv8 processors and above.")
        elif arch == "armel":
            sentences.append("For ARMv7 processors and above.")
        elif arch == "armel+dove":
            sentences.append("For Dove boards.")
        elif arch == "armel+imx51":
            sentences.append("For i.MX51 boards.")
        elif arch in ("armel+mx5", "armhf+mx5"):
            sentences.append("For Freescale i.MX5x boards.")
            link = Link("https://wiki.ubuntu.com/ARM/MX5", "ARM/MX5")
            sentences.append(
                "See %s for detailed installation information." % link)
        elif arch in ("armel+omap", "armhf+omap"):
            sentences.append("For OMAP3 boards.")
            link = Link("https://wiki.ubuntu.com/ARM/OMAP", "ARM/OMAP")
            sentences.append(
                "See %s for detailed installation information." % link)
        elif arch in ("armel+omap4", "armhf+omap4"):
            sentences.append("For OMAP4 boards.")
            link = Link("https://wiki.ubuntu.com/ARM/OMAP", "ARM/OMAP")
            sentences.append(
                "See %s for detailed installation information." % link)
        elif arch in ("armel+ac100", "armhf+ac100"):
            sentences.append("For Toshiba AC100 / Dynabook AZ netbooks.")
            link = Link(
                "https://wiki.ubuntu.com/ARM/TEGRA/AC100", "ARM/TEGRA/AC100")
            sentences.append(
                "See %s for detailed installation information (please make "
                "sure to download the .bootimg file alongside with the "
                "filesystem archive)." % link)
        elif arch == "armhf+nexus7":
            sentences.append("For the Asus/Google Nexus7 tablet.")
            link = Link(
                "https://wiki.ubuntu.com/Nexus7", "the Nexus7 wiki pages")
            sentences.append(
                "See %s for detailed installation information." % link)
        elif arch == "armhf":
            sentences.append("For ARMv7 processors and above (Hard-Float).")
        elif arch == "hppa":
            sentences.append("For HP PA-RISC computers.")
        elif arch == "i386":
            sentences.append("For almost all PCs.")
            sentences.append(
                "This includes most machines with Intel/AMD/etc type "
                "processors and almost all computers that run Microsoft "
                "Windows, as well as newer Apple Macintosh systems based on "
                "Intel processors.")
        elif arch == "ia64":
            sentences.append("For Intel Itanium and Itanium 2 computers.")
        elif arch == "lpia":
            sentences.append(
                "For devices using the Low-Power Intel Architecture, "
                "including the A1xx and Atom processors.")
        elif arch == "powerpc":
            sentences.append(
                "For Apple Macintosh G3, G4, and G5 computers, including "
                "iBooks and PowerBooks as well as older IBM OpenPower 7xx "
                "machines.")
        elif arch == "powerpc+ps3":
            sentences.append("For Sony PlayStation 3 systems.")
            if publish_type == "desktop" and self.config["DIST"] >= "gutsy":
                capproject = self.config.capproject
                sentences.append(
                    "(This defaults to installing %s permanently, since there "
                    "is usually not enough memory to try out the full desktop "
                    "system and run the installer at the same time." %
                    capproject)
                sentences.append(
                    "An alternative boot option to try %s without changing "
                    "your computer is available.)" % capproject)
        elif arch == "ppc64el":
            sentences.append(
                "For POWER8 Little-Endian computers, such as Power Systems "
                "S8xxL/LC Linux-only servers.")
        elif arch == "s390x":
            sentences.append(
                "For IBM System z series mainframes, such as IBM LinuxONE.")
        elif arch == "sparc":
            sentences.append(
                "For Sun UltraSPARC computers, including those based on the "
                "multicore UltraSPARC T1 (\"Niagara\") processors.")
        else:
            raise WebIndicesException("Unknown architecture %s!" % arch)
        return "  ".join(sentences)

    def maybe_oversized(self, status, path, publish_type):
        if status != "daily" or not os.path.exists(path):
            return

        usb_projects = (
            "ubuntu-mid", "ubuntu-moblin-remix",
            "kubuntu", "kubuntu-active", "kubuntu-plasma5",
            "ubuntu-mate",
            )
        series = self.config["DIST"]

        yield "<br>"
        sentences = []
        if publish_type == "dvd" or self.project == "ubuntustudio":
            sentences.append(
                "Warning: This image is oversized (which is a bug) and will "
                "not fit onto a single-sided single-layer DVD.")
            sentences.append(
                "However, you may still test it using a larger USB drive or a "
                "virtual machine.")
        elif (self.project in ("ubuntu-gnome",
                               "kubuntu",
                               "ubuntu-mate",
                               "ubuntu-budgie") and series >= "xenial"):
            sentences.append(
                "Warning: This image is oversized (which is a bug) and will "
                "not fit onto a 2GB USB stick.")
            sentences.append(
                "However, you may still test it using a DVD, a larger USB "
                "drive, or a virtual machine.")
        elif (self.project in usb_projects or
                (self.project == "xubuntu" and series >= "raring") or
                (self.project == "ubuntu-gnome" and series >= "saucy" and
                 series << "xenial")):
            sentences.append(
                "Warning: This image is oversized (which is a bug) and will "
                "not fit onto a 1GB USB stick.")
            sentences.append(
                "However, you may still test it using a DVD, a larger USB "
                "drive, or a virtual machine.")
        else:
            sentences.append(
                "Warning: This image is oversized (which is a bug) and will "
                "not fit onto a standard 703MiB CD.")
            sentences.append(
                "However, you may still test it using a DVD, a USB drive, or "
                "a virtual machine.")
        yield Span("urgent", sentences)

    def mimetypestr(self, extension):
        # Some MIME types aren't configured by default.
        if extension == "img":
            return "application/octet-stream"
        else:
            return None

    def extensionstr(self, extension):
        if extension == "img":
            return "USB image"
        elif extension == "img.gz":
            return "preinstalled SD Card image"
        elif extension == "iso":
            return "standard download"
        elif extension.endswith(".torrent"):
            return "%s download" % Link(
                "https://help.ubuntu.com/community/BitTorrent", "BitTorrent")
        elif extension == "jigdo":
            return "%s download" % Link("http://atterer.org/jigdo", "jigdo")
        elif extension == "list":
            return "file listing"
        elif extension == "manifest":
            return "contents of live filesystem"
        elif extension == "manifest-desktop":
            return "contents of desktop part of live filesystem"
        elif extension == "manifest-remove":
            return "packages to remove from live filesystem on installation"
        elif extension == "manifest-minimal-remove":
            return "packages to remove from live filesystem on " + \
                   " installation when performing a minimal install"
        elif extension == "template":
            return "%s template" % Link("http://atterer.org/jigdo", "jigdo")
        elif extension.endswith(".zsync"):
            return "%s metafile" % Link("http://zsync.moria.org.uk/", "zsync")
        elif extension == "vmlinuz-ec2":
            return "EC2 kernel image"
        elif extension == "vmlinuz-virtual":
            return "UEC kernel image"
        elif extension == "initrd-ec2":
            return "EC2 initramfs image"
        elif extension == "initrd-virtual":
            return "UEC initramfs image"
        elif extension == "img.tar.gz":
            return "UEC/EC2 filesystem image"
        elif extension in ("tar.gz", "custom.tar.gz"):
            if self.project in ("server-uec", "uec"):
                return "Cloud Images tarball"
            else:
                return "filesystem archive"
        elif extension == "bootimg":
            return "combined Android bootimage"
        elif extension == "tar.xz":
            return "Wubi filesystem archive"
        else:
            raise WebIndicesException("Unknown extension %s!" % extension)

    def web_heading(self, prefix):
        full_project_bits = [self.project]
        if self.config["UBUNTU_DEFAULTS_LOCALE"]:
            full_project_bits.append(self.config["UBUNTU_DEFAULTS_LOCALE"])
        full_project = "-".join(full_project_bits)
        series = self.config["DIST"]

        heading = "%s %s (%s)" % (
            self.config.capproject, series.displayversion(full_project),
            series.displayname)
        if "-alpha-" in prefix:
            heading += " Alpha %s" % re.sub(r"^.*-alpha-", "", prefix)
        elif prefix.endswith("-preview"):
            heading += " Preview"
        elif prefix.endswith("-beta"):
            heading += " Beta"
        elif "-beta" in prefix:
            heading += " Beta %s" % re.sub(r"^.*-beta", "", prefix)
        elif prefix.endswith("-rc"):
            heading += " Release Candidate"
        elif prefix == series.name:
            heading += " Daily Build"
        heading = heading.replace('-', ' ')
        return heading

    def ubuntu_touch_legal_notice(self):
        yield "<h3>Legal Notice</h3>"
        yield Paragraph([
            "Ubuntu Touch is released for free non-commercial use.",
            "It is provided without warranty, even the implied warranty of "
            "merchantability, satisfaction or fitness for a particular use.",
            "See the licence included with each program for details.",
        ])
        yield Paragraph([
            "Some licences may grant additional rights; this notice shall not "
            "limit your rights under each program's licence.",
            "Licences for each program are available in the /usr/share/doc "
            "directory.",
            "Source code for Ubuntu can be downloaded from %s." % Link(
                "http://archive.ubuntu.com/", "archive.ubuntu.com"),
            "Ubuntu, the Ubuntu logo and Canonical are registered trademarks "
            "of Canonical Ltd.",
            "All other trademarks are the property of their respective "
            "owners.",
        ])
        yield Paragraph([
            "Ubuntu Touch is released for limited use due to the inclusion of "
            "binary hardware support files.",
            "The original components and licenses can be found at: %s." % Link(
                "https://developers.google.com/android/nexus/drivers",
                "https://developers.google.com/android/nexus/drivers"),
        ])

    def find_images(self, directory, prefix, publish_type):
        images = []
        prefix_type = "%s-%s" % (prefix, publish_type)
        for entry in os.listdir(directory):
            if entry in ("%s.img" % prefix_type, "%s.img.xz" % prefix_type):
                images.append(entry)
            elif publish_type == "wubi" and entry.endswith(".tar.xz"):
                # Wubi images are just "ARCH.tar.xz", with no prefix.
                images.append(entry)
            elif entry.startswith("%s-" % prefix_type):
                if (entry.endswith(".list") or
                        entry.endswith(".img.gz") or
                        entry.endswith(".tar.gz")):
                    images.append(entry)
        return images

    def find_source_images(self, directory, prefix):
        numbers = []
        for entry in osextras.listdir_force(directory):
            match = re.match(r"^%s-src-([0-9]+)\.iso$" % prefix, entry)
            if match is not None:
                numbers.append(int(match.group(1)))
        return sorted(numbers)

    def find_any_with_extension(self, directory, extension):
        return bool([
            entry for entry in os.listdir(directory)
            if entry.endswith(".%s" % extension)])

    def make_web_indices(self, directory, base_prefix, status="release"):
        series = self.config["DIST"]

        prefixes = [base_prefix]
        if base_prefix.count(".") >= 2:
            # point release - need the base version too
            prefixes.append(base_prefix.rsplit(".", 1)[0])

        all_publish_types = (
            "live", "desktop",
            "live-server",
            "server", "install", "alternate",
            "serveraddon", "addon",
            "dvd",
            "src",
            "netbook", "mid", "moblin-remix", "mobile", "active",
            "uec", "server-uec",
            "preinstalled-desktop", "preinstalled-netbook",
            "preinstalled-mobile", "preinstalled-active",
            "preinstalled-headless", "preinstalled-server",
            "preinstalled-touch", "preinstalled-core", "wubi",
            "preinstalled-desktop-next", "live-core",
        )

        all_arches = (
            "amd64", "amd64+mac",
            "i386",
            "armel", "armel+dove", "armel+imx51", "armel+omap", "armel+omap4",
            "armel+ac100", "armel+mx5",
            "armhf", "armhf+omap", "armhf+omap4", "armhf+ac100", "armhf+mx5",
            "armhf+nexus7", "armhf+raspi2",
            "arm64",
            "powerpc",
            "powerpc+ps3",
            "ppc64el",
            "hppa",
            "ia64",
            "lpia",
            "s390x",
            "sparc",
        )

        self.prefmsg_emitted = False

        header_path = os.path.join(directory, "HEADER.html")
        footer_path = os.path.join(directory, "FOOTER.html")
        htaccess_path = os.path.join(directory, ".htaccess")

        with AtomicFile(header_path) as header, \
                AtomicFile(footer_path) as footer, \
                AtomicFile(htaccess_path) as htaccess:
            heading = self.web_heading(base_prefix)
            print(
                dedent("""\
                    <!doctype html>
                    <html>
                    <head>
                    <title>%s</title>
                    <!-- Main style sheets for CSS2 capable browsers -->
                    <style type="text/css" media="screen">""") % heading,
                file=header)
            for css in self.cssincludes():
                print("  @import url(%s);" % css, file=header)
            print(dedent("""\
                    table {
                        width: auto;
                    }

                    th[colspan="5"] {
                        display: none;
                    }
                </style>
                """), file=header)
            if self.project == "kubuntu":
                print(
                    "<link "
                    "href='http://fonts.googleapis.com/css?family=Ubuntu' "
                    "rel='stylesheet' type='text/css'>", file=header)
            if self.project == "kubuntu-plasma5":
                print(
                    "<link "
                    "href='http://fonts.googleapis.com/css?family=Oxygen' "
                    "rel='stylesheet' type='text/css'>", file=header)
            if self.project in ("kubuntu", "kubuntu-plasma5"):
                print(
                    "<link rel=\"icon\" type=\"image/png\" "
                    "href=\"http://www.kubuntu.org/themes/kubuntu10.04/"
                    "favicon.ico\">", file=header)
            if self.project in ("lubuntu", "lubuntu-next"):
                print(
                    "<link rel=\"icon\" type=\"image/png\" "
                    "href=\"http://cdimage.ubuntu.com/include/lubuntu/"
                    "favicon.png\" />", file=header)
                header_href = 'https://lubuntu.me/'
            else:
                header_href = 'http://www.ubuntu.com/'

            print(dedent("""\
                </head>
                <body>
                    <header id="navigation" class="p-navigation">
                        <div class="row">
                          <div class="p-navigation__banner">
                            <div class="p-navigation__logo">
                              <a class="p-navigation__link" href="/">
                                <img class="p-navigation__image" src="https://assets.ubuntu.com/v1/411e1474-releases-lockup.svg" alt="">
                              </a>
                            </div>
                          </div>
                          <nav class="p-navigation__nav" role="menubar">
                            <span class="u-off-screen">
                              <a href="#pageWrapper">Jump to main content</a>
                            </span>
                          </nav>
                        </header>
                    </div>
                    <section class="p-strip--image is-dark" style="background-image: url('https://assets.ubuntu.com/v1/775cc62b-vanilla-grad-background.png'); background-position: 75% 50%;">
                        <div class="row">
                            <div id="header"><a href="%s"></a></div>
                            <h1>%s</h1>
                        </div>
                    </section>
                    <div id="pageWrapper" class="p-strip">
                        <div class="row">
                            <div id="main">
                """) % (header_href, heading), file=header)

            mirrors_url = "http://www.ubuntu.com/getubuntu/downloadmirrors"
            reldir = os.path.realpath(directory)
            if ("full" in reldir.split(os.pardir) and
                    "-alpha-" not in base_prefix and
                    base_prefix != self.config.series):
                if self.project in (
                        "ubuntu", "ubuntu-server", "ubuntu-netbook"):
                    url = "http://releases.ubuntu.com/"
                elif self.project == "kubuntu" and series <= "oneiric":
                    url = "http://releases.ubuntu.com/kubuntu/"
                else:
                    url = None
                if url:
                    print(
                        "<p>This directory contains only less-used images "
                        "which are not mirrored widely.  For the most "
                        "frequently downloaded images, see "
                        "<a href=\"%s\">releases.ubuntu.com</a>.  Please "
                        "use a <a href=\"%s\">mirror</a> if possible.</p>" %
                        (url, mirrors_url), file=header)
                    print(file=header)
            elif "simple" in reldir.split(os.pardir):
                cdimage_url = "http://cdimage.ubuntu.com/"
                print(
                    "<p>This directory contains the most frequently "
                    "downloaded %s images.  Other images, including DVDs and "
                    "source CDs, may be available on the "
                    "<a href=\"%s\">cdimage server</a>.  See also the "
                    "<a href=\"%s\">list of download mirrors</a>.</p>" %
                    (self.config.capproject, cdimage_url, mirrors_url),
                    file=header)
                print(file=header)

            print("<h2>Select an image</h2>", file=header)
            print(file=header)

            cdtypecount = 0
            for prefix in prefixes:
                for publish_type in all_publish_types:
                    if self.find_images(directory, prefix, publish_type):
                        cdtypecount += 1

            if cdtypecount > 1:
                print(
                    "<p>%s is distributed on %s types of images described "
                    "below." %
                    (self.config.capproject, self.numbers[cdtypecount]),
                    file=header)
                print(file=header)

            foundtorrent = False
            bt_link = Link(
                "https://help.ubuntu.com/community/BitTorrent", "BitTorrent")

            display_counter = 0
            for prefix in prefixes:
                print('<div class="row">', file=header)
                for publish_type in all_publish_types:
                    if not self.find_images(directory, prefix, publish_type):
                        continue

                    if publish_type == "src":
                        # Perverse, but works.
                        arches = self.find_source_images(directory, prefix)
                    else:
                        arches = all_arches
                    for image_format in (
                        "iso", "img", "img.gz", "img.xz", "img.tar.gz",
                        "tar.gz", "tar.xz", "custom.tar.gz" ):
                        paths = []
                        if image_format == "img" or image_format == "img.xz":
                            path = os.path.join(
                                directory,
                                "%s-%s.%s" % (
                                    prefix, publish_type, image_format))
                            if os.path.exists(path):
                                paths.append((path, None))
                        elif image_format == "tar.xz":
                            for arch in arches:
                                path = os.path.join(
                                    directory, "%s.%s" % (arch, image_format))
                                if os.path.exists(path):
                                    paths.append((path, arch))
                        for arch in arches:
                            path = os.path.join(
                                directory,
                                "%s-%s-%s.%s" % (
                                    prefix, publish_type, arch, image_format))
                            if os.path.exists(path):
                                paths.append((path, arch))
                        if not paths:
                            continue

                        cdtypestr = self.cdtypestr(publish_type, image_format)
                        print('<div class="col-6">', file=header)
                        print(
                            "<h3>%s</h3>" % self.titlecase(cdtypestr),
                            file=header)
                        print(file=header)
                        for tag in self.cdtypedesc(publish_type, image_format):
                            print(tag, file=header)
                            print(file=header)

                        if len(paths) == 1:
                            print(
                                "<p>There is one image available:</p>",
                                file=header)
                        elif publish_type == "src":
                            print(
                                "<p>There are %s images available:</p>" %
                                self.numbers[len(paths)], file=header)
                        else:
                            print(
                                "<p>There are %s images available, each for a "
                                "different type of computer:</p>" %
                                self.numbers[len(paths)], file=header)

                        print(file=header)

                        for path, arch in paths:
                            base = path.rsplit(".", 1)[0]
                            if arch is None:
                                if publish_type == "mid":
                                    imgarch = "lpia"
                                else:
                                    raise WebIndicesException(
                                        "Unknown image type %s!" %
                                        publish_type)
                                archstr = self.arch_strings[imgarch]
                                imagestr = "%s %s" % (archstr, cdtypestr)
                                htaccessimagestr = "%s for %s computers" % (
                                    self.titlecase(cdtypestr), archstr)
                                archdesc = self.archdesc(imgarch, publish_type)
                            elif publish_type == "src":
                                imagestr = "%s %s" % (
                                    self.titlecase(cdtypestr), arch)
                                htaccessimagestr = imagestr
                            else:
                                if publish_type in ("server-uec", "uec"):
                                    archstr = self.uec_arch_strings[arch]
                                else:
                                    archstr = self.arch_strings[arch]
                                imagestr = "%s %s" % (archstr, cdtypestr)
                                htaccessimagestr = "%s for %s computers" % (
                                    self.titlecase(cdtypestr), archstr)
                                archdesc = self.archdesc(arch, publish_type)
                            print("<div class='p-card'>", file=header)
                            if os.path.exists(path):
                                print(
                                    "<a href=\"%s\">%s</a>" %
                                    (os.path.basename(path), imagestr),
                                    file=header)
                            elif os.path.exists("%s.torrent" % path):
                                print(
                                    "<a href=\"%s.torrent\">%s</a> "
                                    "(%s only)" % (
                                        os.path.basename(path), imagestr,
                                        bt_link),
                                    file=header)
                            else:
                                continue

                            if os.path.exists("%s.torrent" % path):
                                foundtorrent = True

                            if publish_type != "src":
                                oversized_path = "%s.OVERSIZED" % base
                                print(file=header)
                                desc = archdesc
                                for tag in self.maybe_oversized(
                                        status, oversized_path, publish_type):
                                    desc += "\n%s" % tag
                                print("<dd>%s</dd>" % desc, file=header)
                                print(file=header)

                            if arch is None:
                                htaccess_extensions = ("img", "manifest")
                            else:
                                htaccess_extensions = (
                                    "img.gz.torrent", "img.gz.zsync", "img.gz",
                                    "img.xz", "img.tar.gz", "img.torrent",
                                    "img.zsync", "img", "iso.torrent",
                                    "iso.zsync", "iso", "jigdo", "list",
                                    "manifest", "manifest-desktop",
                                    "manifest-remove",
                                    "manifest-minimal-remove",
                                    "template", "tar.gz", "tar.gz.zsync",
                                    "bootimg", "tar.xz", "custom.tar.gz",
                                )
                            for extension in htaccess_extensions:
                                extpath = "%s.%s" % (base, extension)
                                if not os.path.exists(extpath):
                                    continue
                                extstr = self.extensionstr(extension)
                                extstr = extstr.replace('"', '\\"')
                                print(
                                    "AddDescription \"%s (%s)\" %s" % (
                                        htaccessimagestr, extstr,
                                        os.path.basename(extpath)),
                                    file=htaccess)
                            for extension in (
                                "initrd-ec2", "initrd-virtual",
                                "vmlinuz-ec2", "vmlinuz-virtual",
                            ):
                                extpath = "%s-%s" % (base, extension)
                                if not os.path.exists(extpath):
                                    continue
                                extstr = self.extensionstr(extension)
                                extstr = extstr.replace('"', '\\"')
                                print(
                                    "AddDescription \"%s (%s)\" %s" % (
                                        htaccessimagestr, extstr,
                                        os.path.basename(extpath)),
                                    file=htaccess)
                            print("</div>", file=header)
                        print('</div>', file=header)
                        if (display_counter % 2):
                            print('</div><div class="row">', file=header)
                        display_counter += 1
                print('</div>', file=header)
            published_ec2_path = os.path.join(
                directory, "published-ec2-%s.txt" % status)
            if os.path.exists(published_ec2_path):
                print("<h3>Amazon EC2 Published AMIs</h3>", file=header)
                print(file=header)
                features_link = Link(
                    "http://www.ubuntu.com/products/whatisubuntu/"
                    "serveredition/features/ec2",
                    "Amazon EC2", show_class=True)
                guide_link = Link(
                    "https://help.ubuntu.com/community/EC2StartersGuide",
                    "EC2 Starters Guide", show_class=True)
                print(str(Paragraph([
                    "The images have been published to %s, and can be used "
                    "immediately with no need to download anything." %
                    features_link,
                    "See the table below for the AMI ids.",
                    "For further instruction on getting started with Amazon "
                    "EC2, see the %s." % guide_link,
                ])), file=header)
                print(file=header)

                print(dedent("""\
                    <table><tbody><tr>
                      <td><p> Availability Zone </p></td>
                      <td><p> arch </p></td>
                      <td><p> ami </p></td>
                      <td><p> ec2 command</p></td>
                    </tr>"""), file=header)
                with open(published_ec2_path) as published_ec2:
                    for line in published_ec2:
                        if "ami" not in line:
                            continue
                        zone, ami, manifest = line.split(None, 2)
                        base_url = (
                            "http://developer.amazonwebservices.com/connect")

                        if "amd64" in manifest:
                            arch = "64-bit"
                            url = (
                                "%s/entry%21default.jspa?categoryID=223&amp;"
                                "externalID=2755&amp;fromSearchPage=true" %
                                base_url)
                            args = "--instance-type m1.large"
                        elif "i386" in manifest:
                            arch = "32-bit"
                            url = (
                                "%s/kbclick.jspa?categoryID=223&amp;"
                                "externalID=2754&amp;searchID=1818410" %
                                base_url)
                            args = "--instance-type m1.small"
                        link = Link(url, "<tt>%s</tt>" % ami, show_class=True)

                        if zone == "eu-west-1":
                            zonename = "Europe"
                            args += " --region %s" % zone
                        elif zone == "us-east-1":
                            zonename = "US"

                        command = (
                            "ec2-run-instances %s --key ${EC2_KEYPAIR} %s" %
                            (ami, args))
                        command = "<tt>%s</tt>" % command
                        print("<tr>", file=header)
                        for cell in (zonename, arch, link, command):
                            print("  <td><p>%s</p></td>" % cell, file=header)
                print("</tbody></table>", file=header)

            if (series >= "precise" and
                    [entry for entry in os.listdir(directory)
                     if "-arm" in entry]):
                link = Link(
                    "https://wiki.ubuntu.com/ARM/Server/Install",
                    "ARM/Server/Install")
                print(
                    "<p>For ARM hardware for which we do not ship "
                    "preinstalled images, see %s for detailed installation "
                    "information.</p>" % link, file=header)
                print(file=header)

            if foundtorrent:
                print(
                    "<p>A full list of available files, including %s files, "
                    "can be found below.</p>" % bt_link, file=header)
            else:
                print(
                    "<p>A full list of available files can be found "
                    "below.</p>", file=header)
            print(file=header)

            got_iso = self.find_any_with_extension(directory, "iso")
            got_img = self.find_any_with_extension(directory, "img")
            iso_link = Link(
                "https://help.ubuntu.com/community/BurningIsoHowto",
                "Image Burning Guide")
            img_link = Link(
                "https://wiki.ubuntu.com/MobileTeam/Mobile/HowTo/ImageWriting",
                "USB Image Writing Guide")
            if got_iso and got_img:
                print(
                    "<p>If you need help burning these images to disk, see "
                    "the %s or the %s.</p>" % (iso_link, img_link),
                    file=header)
            elif got_iso:
                print(
                    "<p>If you need help burning these images to disk, see "
                    "the %s.</p>" % iso_link, file=header)
            elif got_img:
                print(
                    "<p>It is recommended you have at least a 1GB USB storage "
                    "device to burn the image to.  If you need help burning "
                    "these images to disk, see the %s.</p>" % img_link,
                    file=header)
            if got_iso or got_img:
                print(file=header)

            if self.config.project in ("ubuntu-touch", "ubuntu-touch-custom"):
                for tag in self.ubuntu_touch_legal_notice():
                    print(tag, file=header)
                print(file=header)

            print(
                dedent("""\
                </div></div></div>
                <footer class="p-footer">
                  <p>&copy; 2018 Company name and logo are registered trademarks of Company Ltd.</p>
                  <nav class="p-footer__nav">
                    <ul class="p-footer__links">
                      <li class="p-footer__item">
                        <a class="p-footer__link" href="#">Legal information</a>
                      </li>
                      <li class="p-footer__item">
                        <a class="p-footer__link" href="#">Report a bug on this site</a>
                      </li>
                    </ul>
                    <span class="u-off-screen">
                      <a href="#">Go to the top of the page</a>
                    </span>
                  </nav>
                </footer>
                </body></html>"""),
                file=footer)

            # We may not be mirrored to the webserver root, so calculate a
            # relative path for the icons.
            cdicons = "cdicons/"
            reldir = os.path.realpath(directory)
            while reldir and reldir != self.tree.directory:
                reldir, dirpart = os.path.split(reldir)
                if not dirpart:
                    continue
                cdicons = os.path.join(os.pardir, cdicons)
            if self.project.startswith("kubuntu"):
                cdicons = "%skubuntu-" % cdicons

            print(file=htaccess)
            print("HeaderName HEADER.html", file=htaccess)
            print("ReadmeName FOOTER.html", file=htaccess)
            print(
                "IndexIgnore .htaccess HEADER.html FOOTER.html "
                "published-ec2-daily.txt published-ec2-release.txt",
                file=htaccess)
            print(
                "IndexOptions NameWidth=* DescriptionWidth=* "
                "SuppressHTMLPreamble FancyIndexing "
                "IconHeight=22 IconWidth=22",
                file=htaccess)
            for icon, patterns in (
                ("folder.png", "^^DIRECTORY^^"),
                ("iso.png", ".iso"),
                ("img.png", ".img .img.xz .tar.gz .tar.xz"),
                ("jigdo.png", ".jigdo .template"),
                ("list.png", (
                    ".list .manifest .html .zsync "
                    "MD5SUMS MD5SUMS.gpg "
                    "MD5SUMS-metalink MD5SUMS-metalink.gpg "
                    "SHA1SUMS SHA1SUMS.gpg SHA256SUMS SHA256SUMS.gpg")),
                ("torrent.png", ".torrent .metalink"),
            ):
                print(
                    "AddIcon %s%s %s" % (cdicons, icon, patterns),
                    file=htaccess)

            for extension in (
                "img.gz.torrent", "img.gz", "img.torrent", "img",
                "iso.torrent", "iso", "jigdo", "list", "manifest",
                "manifest-desktop", "manifest-remove",
                "manifest-minimal-remove", "template",
            ):
                mimetype = self.mimetypestr(extension)
                if (mimetype and
                        self.find_any_with_extension(directory, extension)):
                    print(
                        "AddType %s .%s" % (mimetype, extension),
                        file=htaccess)

    def make_metalink(self, directory, version, dry_run=False):
        """Create and publish metalink files."""
        osextras.unlink_force(os.path.join(directory, "MD5SUMS-metalink"))
        osextras.unlink_force(os.path.join(directory, "MD5SUMS-metalink.gpg"))

        reldir = os.path.relpath(directory, self.tree.directory)
        metalink_builder = os.path.join(
            self.config.root, "MirrorMetalink", "build.py")
        command = [
            metalink_builder, self.tree.directory, version, reldir,
            self.tree.site_name,
        ]
        if dry_run:
            logger.info(" ".join(shell_quote(arg) for arg in command))
        else:
            try:
                if subprocess.call(command) == 0:
                    metalink_checksum_directory(self.config, directory)
                    return
            except OSError as e:
                if e.errno != errno.ENOENT:
                    raise

        if not dry_run:
            # Metalink creation failed.  Remove any stale .metalink files.
            for name in os.listdir(directory):
                if name.endswith(".metalink"):
                    osextras.unlink_force(os.path.join(directory, name))


class DailyTree(Tree):
    """A publication tree containing daily builds."""

    def __init__(self, config, directory=None):
        if directory is None:
            directory = os.path.join(config.root, "www", "full")
        super(DailyTree, self).__init__(config, directory)

    def name_to_series(self, name):
        """Return the series for a file basename."""
        dist = name.split("-")[0]
        return Series.find_by_name(dist)

    @property
    def site_name(self):
        return "cdimage.ubuntu.com"

    def manifest_files(self):
        """Yield all the files to include in a manifest of this tree."""
        seen_inodes = []
        for dirpath, dirnames, filenames in os.walk(
                self.directory, followlinks=True):
            # Detect loops.
            st = os.stat(dirpath)
            dev_ino = (st.st_dev, st.st_ino)
            seen_inodes.append(dev_ino)
            for i in range(len(dirnames) - 1, -1, -1):
                st = os.stat(os.path.join(dirpath, dirnames[i]))
                dev_ino = (st.st_dev, st.st_ino)
                if dev_ino in seen_inodes:
                    del dirnames[i]

            dirpath_bits = dirpath.split(os.sep)
            if "current" in dirpath_bits or "pending" in dirpath_bits:
                relative_dirpath = dirpath[len(self.directory) + 1:]
                for filename in filenames:
                    path = os.path.join(dirpath, filename)
                    if self.manifest_file_allowed(path):
                        yield os.path.join(relative_dirpath, filename)

            if not dirnames:
                seen_inodes.pop()


class DailyTreePublisher(Publisher):
    """An object that can publish daily builds."""

    def __init__(self, tree, image_type):
        super(DailyTreePublisher, self).__init__(tree, image_type)
        self.checksum_dirs = []

    def image_output(self, arch):
        return os.path.join(
            self.config.root, "scratch", self.project, self.config.full_series,
            self.image_type, "debian-cd", arch)

    @property
    def source_extension(self):
        return "raw"

    @property
    def britney_report(self):
        return os.path.join(
            self.config.root, "britney", "report", self.project,
            self.image_type)

    @property
    def image_type_dir(self):
        if (self.config.project == "ubuntu-core" and
                self.image_type == 'daily-live'):
            channel = self.config.get("CHANNEL", "edge")
            return os.path.join(self.config.core_series, channel)
        image_type_dir = self.image_type.replace("_", "/")
        if (self.config.distribution != "ubuntu" or
                not self.config["DIST"].is_latest):
            image_type_dir = os.path.join(
                self.config.full_series, image_type_dir)
        return image_type_dir

    @property
    def publish_base(self):
        return os.path.join(self.tree.project_base, self.image_type_dir)

    def size_limit(self, arch):
        if self.project in ("edubuntu", "ubuntustudio"):
            # All Edubuntu images are DVD sized (including arm).
            # Ubuntu Studio is always DVD-sized for now.
            return 4700372992
        elif self.project in (
                "ubuntu-mid", "ubuntu-moblin-remix",
                ):
            # Mobile images are designed for USB drives; arbitrarily pick
            # 1GB as a limit.
            return 1024 * 1024 * 1024
        elif self.project in (
                "kubuntu", "kubuntu-active", "kubuntu-plasma5",
                ):
            if self.config["DIST"] >= "xenial":
                # Per https://lists.ubuntu.com/archives/
                # ... ubuntu-release/2016-May/003749.html
                return 2 * 1000 * 1000 * 1000
            # 1.2GB arbitrary limit, set jriddell 2014-08-21
            return (1024 * 1024 * 1024) + (1024 * 1024 * 200)
        elif (self.project in ("ubuntu", "ubuntukylin") and
              self.publish_type != "dvd" and
              self.config["DIST"] >= "quantal"):
            # Ubuntu quantal onward has a succession of arbitrary limits.
            if self.config["DIST"] == "quantal":
                return 801000000
            elif self.config["DIST"] == "raring":
                if arch == "powerpc":
                    return 850000000
                else:
                    return 835000000
            elif self.config["DIST"] == "saucy":
                return 950000000
            elif self.config["DIST"] in ("trusty", "utopic", "vivid", "wily"):
                return 1.2 * 1000 * 1000 * 1000
            else:
                # next relevant size limit is a 2GB (not 2GiB) USB stick
                return 2 * 1000 * 1000 * 1000
        elif self.project == "ubuntu-gnome" and self.config["DIST"] >= "saucy":
            # Per https://lists.ubuntu.com/archives/
            # ... ubuntu-release/2016-May/003740.html
            if self.config["DIST"] >= "xenial":
                return 2 * 1000 * 1000 * 1000
            # Requested by darkxst in #ubuntu-release on 2013/06/28 03:29 UTC
            return 1024 * 1024 * 1024
        elif (self.project in ("ubuntu-budgie", "mythbuntu") and
              self.config["DIST"] >= "xenial"):
            # mythbuntu project has disbanded per
            # https://bugs.launchpad.net/bugs/1639445, xenial images were
            # oversized; executive decision by vorlon to raise the limit
            # and suppress the warnings
            return 2 * 1000 * 1000 * 1000
        elif self.project == "xubuntu" and self.config["DIST"] >= "xenial":
            # http://irclogs.ubuntu.com/2016/03/09/
            #   %23ubuntu-release.html#t12:11
            return 1460000000
        elif self.project == "xubuntu" and self.config["DIST"] >= "raring":
            # http://irclogs.ubuntu.com/2013/02/11/%23xubuntu-devel.html#t21:48
            return 1024 * 1024 * 1024
        elif self.project == "ubuntu-mate":
            if self.config["DIST"] >= "xenial":
                # https://lists.ubuntu.com/archives/ubuntu-release/2016-May/003744.html
                return 2 * 1000 * 1000 * 1000
            return 1024 * 1024 * 1024
        elif self.project == "lubuntu" and self.config["DIST"] >= "cosmic":
            # https://bugs.launchpad.net/bugs/1796368
            return 2 * 1000 * 1000 * 1000
        elif (self.project in ("lubuntu", "lubuntu-next") and
              self.config["DIST"] >= "artful"):
            # https://irclogs.ubuntu.com/2017/07/27/%23ubuntu-release.html#t23:05
            return int(1.5 * 1000 * 1000 * 1000)
        elif self.project == "lubuntu" and self.config["DIST"] >= "trusty":
            # provisional;
            # https://irclogs.ubuntu.com/2016/10/01/%23ubuntu-release.html#t19:06
            return 1024 * 1024 * 1024
        elif self.project == "ubuntu-server":
            if self.config["DIST"] == "xenial":
                return 1024 * 1024 * 1024
            elif self.config["DIST"] >= "zesty" and arch == "ppc64el":
                return 1024 * 1024 * 1024
            else:
                return 736665600
        else:
            if self.publish_type == "dvd":
                # http://en.wikipedia.org/wiki/DVD_plus_RW
                return 4700372992
            else:
                # http://en.wikipedia.org/wiki/CD-ROM#Capacity gives a
                # maximum of 737280000; RedBook requires reserving 300
                # sectors, so we do the same here Just In Case.  If we need
                # to surpass this limit we should rigorously re-test and
                # check again with ProMese, the CD pressing vendor.
                return 736665600

    def size_limit_extension(self, arch, extension):
        """Some output file types have adjusted limits.  Cope with this."""
        # TODO: Shouldn't this be per-project/publish_type instead?
        if self.project == "edubuntu":
            return self.size_limit(arch)
        elif extension == "img" or extension.endswith(".gz"):
            return 1024 * 1024 * 1024
        else:
            return self.size_limit(arch)

    def new_publish_dir(self, date):
        """Copy previous published tree as a starting point for a new one.

        This allows single-architecture rebuilds to carry over other
        architectures from previous builds.
        """
        publish_base = self.publish_base
        publish_date = os.path.join(publish_base, date)
        osextras.ensuredir(publish_date)
        if self.config["CDIMAGE_NOCOPY"]:
            return
        for previous_name in "pending", "current":
            publish_previous = os.path.join(publish_base, previous_name)
            if os.path.exists(publish_previous):
                for name in sorted(os.listdir(publish_previous)):
                    if name.startswith("%s-" % self.config.series):
                        os.link(
                            os.path.join(publish_previous, name),
                            os.path.join(publish_date, name))
                break

    def detect_image_extension(self, source_prefix):
        subp = subprocess.Popen(
            ["file", "-b", "%s.%s" % (source_prefix, self.source_extension)],
            stdout=subprocess.PIPE, universal_newlines=True)
        output = subp.communicate()[0].rstrip("\n")
        if output.startswith("# "):
            output = output[2:]
        output = output.rstrip(" ")

        if output.startswith("ISO 9660 CD-ROM filesystem data "):
            return "iso"
        elif output.startswith("x86 boot sector"):
            return "img"
        elif output.startswith(("gzip compressed data", "XZ compressed data")):
            if output.startswith("gzip compressed data"):
                compressed_extension = "gz"
            if output.startswith("XZ compressed data"):
                compressed_extension = "xz"
            with open("%s.type" % source_prefix) as compressed_type:
                real_output = compressed_type.readline().rstrip("\n")
            if real_output.startswith("ISO 9660 CD-ROM filesystem data "):
                return "iso.%s" % compressed_extension
            elif real_output.startswith("x86 boot sector"):
                return "img.%s" % compressed_extension
            elif real_output.startswith("tar archive"):
                return "tar.%s" % compressed_extension
            else:
                logger.warning(
                    "Unknown compressed file type '%s'; assuming .img.%s" %
                    (real_output, compressed_extension))
                return "img.%s" % compressed_extension
        else:
            logger.warning("Unknown file type '%s'; assuming .iso" % output)
            return "iso"

    def jigdo_ports(self, arch):
        series = self.config["DIST"]
        cpuarch = arch.split("+")[0]
        if cpuarch == "powerpc":
            # https://lists.ubuntu.com/archives/ubuntu-announce/2007-February/
            #   000098.html
            if series > "edgy":
                return True
        elif cpuarch == "sparc":
            # https://lists.ubuntu.com/archives/ubuntu-devel-announce/
            #   2008-March/000400.html
            if series < "dapper" or series > "gutsy":
                return True
        elif cpuarch in (
                "arm64", "armel", "armhf", "hppa", "ia64", "lpia", "ppc64el",
                "s390x"):
            return True
        return False

    def replace_jigdo_mirror(self, path, from_mirror, to_mirror):
        with open(path) as jigdo_in:
            with AtomicFile(path) as jigdo_out:
                from_line = "Debian=%s" % from_mirror
                to_line = "Debian=%s" % to_mirror
                for line in jigdo_in:
                    jigdo_out.write(line.replace(from_line, to_line))

    def publish_binary(self, publish_type, arch, date):
        in_prefix = "%s-%s-%s" % (self.config.series, publish_type, arch)
        if publish_type == "live-core":
            out_prefix = "ubuntu-core-%s-%s" % (self.config.core_series, arch)
        else:
            out_prefix = "%s-%s-%s" % (self.config.series, publish_type, arch)
        source_dir = self.image_output(arch)
        source_prefix = os.path.join(source_dir, in_prefix)
        target_dir = os.path.join(self.publish_base, date)
        target_prefix = os.path.join(target_dir, out_prefix)

        if not os.path.exists(
                "%s.%s" % (source_prefix, self.source_extension)):
            logger.warning("No %s image for %s!" % (publish_type, arch))
            for name in osextras.listdir_force(target_dir):
                if name.startswith("%s." % out_prefix):
                    os.unlink(os.path.join(target_dir, name))
            return

        logger.info("Publishing %s ..." % arch)
        osextras.ensuredir(target_dir)
        extension = self.detect_image_extension(source_prefix)
        shutil.move(
            "%s.%s" % (source_prefix, self.source_extension),
            "%s.%s" % (target_prefix, extension))
        if os.path.exists("%s.list" % source_prefix):
            shutil.move("%s.list" % source_prefix, "%s.list" % target_prefix)
        self.checksum_dirs.append(source_dir)
        with ChecksumFileSet(
                self.config, target_dir, sign=False) as checksum_files:
            checksum_files.remove("%s.%s" % (out_prefix, extension))

        # Jigdo integration
        if os.path.exists("%s.jigdo" % source_prefix):
            logger.info("Publishing %s jigdo ..." % arch)
            shutil.move("%s.jigdo" % source_prefix, "%s.jigdo" % target_prefix)
            shutil.move(
                "%s.template" % source_prefix, "%s.template" % target_prefix)
            if self.jigdo_ports(arch):
                self.replace_jigdo_mirror(
                    "%s.jigdo" % target_prefix,
                    "http://archive.ubuntu.com/ubuntu",
                    "http://ports.ubuntu.com/ubuntu-ports")
        else:
            osextras.unlink_force("%s.jigdo" % target_prefix)
            osextras.unlink_force("%s.template" % target_prefix)

        # Live filesystem manifests
        if os.path.exists("%s.manifest" % source_prefix):
            logger.info("Publishing %s live manifest ..." % arch)
            shutil.move(
                "%s.manifest" % source_prefix, "%s.manifest" % target_prefix)
        else:
            osextras.unlink_force("%s.manifest" % target_prefix)

        if (self.config["CDIMAGE_SQUASHFS_BASE"] and
                os.path.exists("%s.squashfs" % source_prefix)):
            logger.info("Publishing %s squashfs ..." % arch)
            shutil.move(
                "%s.squashfs" % source_prefix, "%s.squashfs" % target_prefix)
        else:
            osextras.unlink_force("%s.squashfs" % target_prefix)

        # Flashable Android boot images
        if os.path.exists("%s.bootimg" % source_prefix):
            logger.info("Publishing %s abootimg images ..." % arch)
            shutil.move(
                "%s.bootimg" % source_prefix, "%s.bootimg" % target_prefix)

        for touch_target in Touch.list_targets_by_ubuntu_arch(arch):
            boot_img = "%s-preinstalled-boot-%s+%s.img" % (
                self.config.series, touch_target.ubuntu_arch,
                touch_target.subarch)
            system_img = "%s-preinstalled-system-%s+%s.img" % (
                self.config.series, touch_target.android_arch,
                touch_target.subarch)
            recovery_img = "%s-preinstalled-recovery-%s+%s.img" % (
                self.config.series, touch_target.android_arch,
                touch_target.subarch)

            for image in boot_img, system_img, recovery_img:
                if os.path.exists(os.path.join(source_dir, image)):
                    logger.info("Publishing %s ..." % image)
                    shutil.move(
                        os.path.join(source_dir, image),
                        os.path.join(target_dir, image))

        if os.path.exists("%s.custom.tar.gz" % source_prefix):
            logger.info("Publishing %s custom tarball ..." % arch)
            shutil.move(
                "%s.custom.tar.gz" % source_prefix,
                "%s.custom.tar.gz" % target_prefix)

        if os.path.exists("%s.device.tar.gz" % source_prefix):
            logger.info("Publishing %s device tarball ..." % arch)
            shutil.move(
                "%s.device.tar.gz" % source_prefix,
                "%s.device.tar.gz" % target_prefix)

            for devarch in ("azure", "plano", "raspi2"):
                if os.path.exists("%s.%s.device.tar.gz" % (source_prefix,
                                                           devarch)):
                    logger.info("Publishing %s %s device tarball ..." %
                                (arch, devarch))
                    shutil.move(
                        "%s.%s.device.tar.gz" % (source_prefix, devarch),
                        "%s.%s.device.tar.gz" % (target_prefix, devarch))

        # os snap packages
        if os.path.exists("%s.os.snap" % source_prefix):
            logger.info("Publishing %s os snap package ..." % arch)
            shutil.move(
                "%s.os.snap" % source_prefix,
                "%s.os.snap" % target_prefix)

        # kernel snap packages
        if os.path.exists("%s.kernel.snap" % source_prefix):
            logger.info("Publishing %s kernel snap package ..." % arch)
            shutil.move(
                "%s.kernel.snap" % source_prefix,
                "%s.kernel.snap" % target_prefix)

            for devarch in ("dragonboard", "raspi2"):
                if os.path.exists("%s.%s.kernel.snap" % (source_prefix,
                                                         devarch)):
                    logger.info("Publishing %s %s kernel snap package ..." %
                                (arch, devarch))
                    shutil.move(
                        "%s.%s.kernel.snap" % (source_prefix, devarch),
                        "%s.%s.kernel.snap" % (target_prefix, devarch))

        # snappy model assertions
        if os.path.exists("%s.model-assertion" % source_prefix):
            logger.info("Publishing %s model assertion ..." % arch)
            shutil.move(
                "%s.model-assertion" % source_prefix,
                "%s.model-assertion" % target_prefix)

        # zsync metafiles
        if osextras.find_on_path("zsyncmake"):
            logger.info("Making %s zsync metafile ..." % arch)
            osextras.unlink_force("%s.%s.zsync" % (target_prefix, extension))
            zsyncmake(
                "%s.%s" % (target_prefix, extension),
                "%s.%s.zsync" % (target_prefix, extension),
                "%s.%s" % (out_prefix, extension))

        size = os.stat("%s.%s" % (target_prefix, extension)).st_size
        if size > self.size_limit_extension(arch, extension):
            with open("%s.OVERSIZED" % target_prefix, "a"):
                pass
        else:
            osextras.unlink_force("%s.OVERSIZED" % target_prefix)

        qa_project = self.project
        if self.config["UBUNTU_DEFAULTS_LOCALE"]:
            qa_project = "-".join(
                [qa_project, self.config["UBUNTU_DEFAULTS_LOCALE"]])
        yield os.path.join(qa_project, self.image_type_dir, in_prefix)

    def publish_livecd_base(self, arch, date):
        source_dir = os.path.join(
            self.config.root, "scratch", self.project, self.config.full_series,
            self.image_type, "live")
        source_prefix = os.path.join(source_dir, arch)
        target_dir = os.path.join(self.publish_base, date)
        target_prefix = os.path.join(target_dir, arch)

        if os.path.exists("%s.cloop" % source_prefix):
            fs = "cloop"
        elif os.path.exists("%s.squashfs" % source_prefix):
            fs = "squashfs"
        else:
            logger.warning("No filesystem for %s!" % arch)
            return

        logger.info("Publishing %s ..." % arch)
        osextras.ensuredir(target_dir)
        shutil.copy2(
            "%s.%s" % (source_prefix, fs), "%s.%s" % (target_prefix, fs))
        if os.path.exists("%s.kernel" % source_prefix):
            shutil.copy2(
                "%s.kernel" % source_prefix, "%s.kernel" % target_prefix)
        if os.path.exists("%s.initrd" % source_prefix):
            shutil.copy2(
                "%s.initrd" % source_prefix, "%s.initrd" % target_prefix)
        shutil.copy2(
            "%s.manifest" % source_prefix, "%s.manifest" % target_prefix)
        if os.path.exists("%s.manifest-remove" % source_prefix):
            shutil.copy2(
                "%s.manifest-remove" % source_prefix,
                "%s.manifest-remove" % target_prefix)
        if os.path.exists("%s.manifest-minimal-remove" % source_prefix):
            shutil.copy2(
                "%s.manifest-minimal-remove" % source_prefix,
                "%s.manifest-minimal-remove" % target_prefix)
        elif os.path.exists("%s.manifest-desktop" % source_prefix):
            shutil.copy2(
                "%s.manifest-desktop" % source_prefix,
                "%s.manifest-desktop" % target_prefix)

        yield os.path.join("livecd-base", self.image_type_dir, arch)

    def publish_wubi(self, arch, date):
        source_dir = os.path.join(
            self.config.root, "scratch", self.project, self.config.full_series,
            self.image_type, "live")
        source_prefix = os.path.join(source_dir, arch)
        target_dir = os.path.join(self.publish_base, date)
        target_prefix = os.path.join(target_dir, arch)

        if not os.path.exists("%s.tar.xz" % source_prefix):
            logger.warning("No filesystem for %s!" % arch)
            return

        logger.info("Publishing %s ..." % arch)
        osextras.ensuredir(target_dir)
        shutil.copy2("%s.tar.xz" % source_prefix, "%s.tar.xz" % target_prefix)
        shutil.copy2(
            "%s.manifest" % source_prefix, "%s.manifest" % target_prefix)

        yield os.path.join(
            self.project, self.image_type_dir,
            "%s-wubi-%s" % (self.config.series, arch))

    def publish_source(self, date):
        for i in count(1):
            in_prefix = "%s-src-%d" % (self.config.series, i)
            out_prefix = "%s-src-%d" % (self.config.series, i)
            source_dir = self.image_output("src")
            source_prefix = os.path.join(source_dir, in_prefix)
            target_dir = os.path.join(self.publish_base, date, "source")
            target_prefix = os.path.join(target_dir, out_prefix)
            if not os.path.exists(
                    "%s.%s" % (source_prefix, self.source_extension)):
                break

            logger.info("Publishing source %d ..." % i)
            osextras.ensuredir(target_dir)
            shutil.move(
                "%s.%s" % (source_prefix, self.source_extension),
                "%s.iso" % target_prefix)
            shutil.move("%s.list" % source_prefix, "%s.list" % target_prefix)
            with ChecksumFileSet(
                    self.config, target_dir, sign=False) as checksum_files:
                checksum_files.remove("%s.iso" % out_prefix)

            # Jigdo integration
            if os.path.exists("%s.jigdo" % source_prefix):
                logger.info("Publishing source %d jigdo ..." % i)
                shutil.move(
                    "%s.jigdo" % source_prefix, "%s.jigdo" % target_prefix)
                shutil.move(
                    "%s.template" % source_prefix,
                    "%s.template" % target_prefix)
            else:
                logger.warning("No jigdo for source %d!" % i)
                osextras.unlink_force("%s.jigdo" % target_prefix)
                osextras.unlink_force("%s.template" % target_prefix)

            # zsync metafiles
            if osextras.find_on_path("zsyncmake"):
                logger.info("Making source %d zsync metafile ..." % i)
                osextras.unlink_force("%s.iso.zsync" % target_prefix)
                zsyncmake(
                    "%s.iso" % target_prefix, "%s.iso.zsync" % target_prefix,
                    "%s.iso" % out_prefix)

            yield os.path.join(
                self.project, self.image_type, "%s-src" % self.config.series)

    def polish_directory(self, date):
        """Apply various bits of polish to a published directory."""
        target_dir = os.path.join(self.publish_base, date)

        if not self.config["CDIMAGE_ONLYSOURCE"]:
            checksum_directory(
                self.config, target_dir, old_directories=self.checksum_dirs,
                map_expr=r"s/\.\(img\|img\.gz\|iso\|iso\.gz\|tar\.gz\)$/.raw/")
        if (self.config.project != "livecd-base" and
                not self.config["CDIMAGE_ONLYSOURCE"]):
            self.make_web_indices(
                target_dir, self.config.series, status="daily")

        target_dir_source = os.path.join(target_dir, "source")
        if os.path.isdir(target_dir_source):
            checksum_directory(
                self.config, target_dir_source,
                old_directories=[self.image_output("src")],
                map_expr=r"s/\.\(img\|img\.gz\|iso\|iso\.gz\|tar\.gz\)$/.raw/")
            self.make_web_indices(
                target_dir_source, self.config.series, status="daily")

        if (self.image_type.endswith("-live") or
                self.image_type.endswith("dvd")):
            self.make_metalink(target_dir, self.config.series)

    def link(self, date, name):
        osextras.symlink_force(date, os.path.join(self.publish_base, name))

    def published_images(self, date):
        """Return all the images published at a particular date (or alias)."""
        images = set()
        publish_dir = os.path.join(self.publish_base, date)
        for entry in osextras.listdir_force(publish_dir):
            entry_path = os.path.join(publish_dir, entry)
            if not self.tree.manifest_file_allowed(entry_path):
                continue
            if (entry.startswith("%s-" % self.config.series) or
                (self.config.subproject == "wubi" and
                 entry.endswith(".tar.xz")) or
                (self.config.project == "ubuntu-core" and
                 self.image_type == "daily-live" and
                 entry.endswith(".img.xz"))):
                images.add(entry)
        return images

    def mark_current(self, date, arches):
        """Mark images as current."""
        # First, build a map of what's available at the requested date, and
        # what's already marked as current.
        available = self.published_images(date)
        existing = {}
        publish_current = os.path.join(self.publish_base, "current")
        if os.path.islink(publish_current):
            target_date = os.readlink(publish_current)
            if "/" not in target_date:
                for entry in self.published_images("current"):
                    existing[entry] = target_date
        else:
            for entry in self.published_images("current"):
                entry_path = os.path.join(publish_current, entry)
                # Be very careful to check that entries in a "current"
                # directory match the expected form, since we may feel the
                # need to delete them later.
                assert os.path.islink(entry_path)
                target_bits = os.readlink(entry_path).split(os.sep)
                assert len(target_bits) == 3
                assert target_bits[0] == os.pardir
                assert target_bits[2] == entry
                existing[entry] = target_bits[1]

        # Update the map according to this request.
        changed = set()
        for image in available:
            image_base = image.split(".", 1)[0]
            for arch in arches:
                if image_base.endswith("-%s" % arch):
                    matches = True
                elif (self.config.project in ("ubuntu-touch",
                                              "ubuntu-touch-custom") and
                      arch == "armhf" and
                      ("-armel+" in image_base or "-armhf+" in image_base)):
                    matches = True
                elif (self.config.project in ("ubuntu-touch",
                                              "ubuntu-touch-custom") and
                      arch == "i386" and "-i386+" in image_base):
                    matches = True
                elif (self.config.project in ("ubuntu-touch",
                                              "ubuntu-touch-custom") and
                      arch == "arm64" and "-arm64+" in image_base):
                    matches = True
                elif self.config.subproject == "wubi" and image_base == arch:
                    matches = True
                else:
                    matches = False
                if matches:
                    changed.add(image)
                    existing[image] = date
                    break

        # Update the list of tested images
        with open(os.path.join(self.publish_base,
                               date, ".marked_good"), "a+") as fd:
            fd.seek(0)
            current_entries = fd.read().split("\n")
            for entry in [image for image, image_date in existing.items()
                          if image_date == date]:
                if entry not in current_entries:
                    fd.write("%s\n" % entry)

        if (set(existing) == available and
                set(existing.values()) == set([date])):
            # Everything is consistent and complete.  Replace "current" with
            # a single symlink.
            if (not os.path.islink(publish_current) and
                    os.path.isdir(publish_current)):
                shutil.rmtree(publish_current)
            self.link(date, "current")
        else:
            # It's more complicated than that: the current images differ on
            # different architectures.  Make a directory, populate it with
            # symlinks, and reapply polish such as indices and checksums.
            if os.path.islink(publish_current):
                os.unlink(publish_current)
            if not os.path.exists(publish_current):
                os.mkdir(publish_current)
                changed = set(existing)
            for image in changed:
                date = existing[image]
                publish_date = os.path.join(self.publish_base, date)
                for entry in osextras.listdir_force(publish_date):
                    if entry.split(".", 1)[0] == image.split(".", 1)[0]:
                        source = os.path.join(os.pardir, date, entry)
                        target = os.path.join(publish_current, entry)
                        osextras.symlink_force(source, target)
            for date in existing.values():
                publish_date = os.path.join(self.publish_base, date)
                if publish_date not in self.checksum_dirs:
                    self.checksum_dirs.append(publish_date)
            self.polish_directory("current")

    def current_uses_trigger(self, arch):
        """Find out whether the "current" symlink is trigger-controlled."""
        current_triggers_path = os.path.join(
            self.config.root, "production", "current-triggers")
        if not os.path.exists(current_triggers_path):
            return False
        want_project_bits = [self.project]
        if self.config.subproject:
            want_project_bits.append(self.config.subproject)
        if self.config["UBUNTU_DEFAULTS_LOCALE"]:
            want_project_bits.append(self.config["UBUNTU_DEFAULTS_LOCALE"])
        want_project = "-".join(want_project_bits)
        with open(current_triggers_path) as current_triggers:
            for line in current_triggers:
                line = line.strip()
                if not line or line.startswith("#"):
                    continue
                try:
                    project, image_type, series, arches = line.split(None, 3)
                    arches = arches.split()
                except ValueError:
                    continue
                if want_project != project:
                    continue
                if self.image_type != image_type:
                    continue
                if not self.config.match_series(series):
                    continue
                if arch in arches:
                    return True
        return False

    def set_link_descriptions(self):
        """Set standard link descriptions in publish_base/.htaccess."""
        descriptions = {
            "pending": (
                "Most recently built images; not yet automatically tested"),
            "current": (
                "Latest images to have passed any automatic testing; "
                "try this first"),
        }
        htaccess_path = os.path.join(self.publish_base, ".htaccess")
        if not os.path.exists(htaccess_path):
            with AtomicFile(htaccess_path) as htaccess:
                for name, description in sorted(descriptions.items()):
                    print('AddDescription "%s" %s' % (description, name),
                          file=htaccess)
                print("IndexOptions FancyIndexing", file=htaccess)

    def qa_product(self, project, image_type, publish_type, arch):
        """Return a tuple of the QA tracker product for an image and the
        tracker target instance to use, or None.

        Any changes here must be coordinated with the tracker
        (iso.qa.ubuntu.com), since we can only return products that exist
        there and they are not necessarily consistently named.
        """

        product_list = os.path.join(self.config.root, "etc", "qa-products")
        with open(product_list, "r") as qaproducts:
            for line in qaproducts:
                if line.startswith("#"):
                    continue

                try:
                    entry_qaproduct, entry_project, entry_image_type, \
                        entry_publish_type, entry_arch, entry_qatarget = \
                        re.sub("\t+", "\t", line).strip().split("\t")
                except ValueError:
                    continue

                if project and entry_project.split("/", 1)[0] != project:
                    continue

                if image_type and entry_image_type != image_type:
                    continue

                if publish_type and entry_publish_type != publish_type:
                    continue

                if arch and entry_arch != arch:
                    continue

                return (entry_qaproduct, entry_qatarget)

    def cdimage_project(self, qaproduct, qatarget):
        """Return a tuple of project, image_type, publish_type and arch
        for the provided QA tracker product and QA tracker target instance
        or None.

        This is the opposite of qa_product.
        """

        product_list = os.path.join(self.config.root, "etc", "qa-products")
        with open(product_list, "r") as qaproducts:
            for line in qaproducts:
                if line.startswith("#"):
                    continue

                try:
                    entry_qaproduct, entry_project, entry_image_type, \
                        entry_publish_type, entry_arch, entry_qatarget = \
                        re.sub("\t+", "\t", line).strip().split("\t")
                except ValueError:
                    continue

                if entry_qaproduct == qaproduct and entry_qatarget == qatarget:
                    return (entry_project, entry_image_type,
                            entry_publish_type, entry_arch)

    def post_qa(self, date, images):
        """Post a list of images to the QA tracker."""
        try:
            from isotracker import ISOTracker
        except ImportError:
            return

        tracker = None

        for image in images:
            image_bits = image.split("/")
            if len(image_bits) == 3:
                project, image_type, base = image_bits
                image_distribution = None
                image_series = None
            elif len(image_bits) == 4:
                project, image_series, image_type, base = image_bits
                image_distribution = None
            else:
                project, image_distribution, image_series, image_type, base = (
                    image_bits)
            base_match = re.match(r"(.*?)-(.*)-(.*)", base)
            if not base_match:
                continue
            dist, publish_type, arch = base_match.groups()
            product = self.qa_product(project, image_type, publish_type, arch)
            if product is None:
                logger.warning(
                    "No iso.qa.ubuntu.com product found for %s; skipping." %
                    image)
                continue

            target = "%s-%s" % (product[1], dist)

            # Try to figure out the path to the OVERSIZED indicator for the
            # build.
            iso_path_bits = [self.tree.project_base]
            if image_series is not None:
                if image_distribution is not None:
                    iso_path_bits.append(image_distribution)
                iso_path_bits.append(image_series)
            iso_path_bits.extend([image_type, date, base])
            iso_path = os.path.join(*iso_path_bits)
            if not os.path.isdir(os.path.dirname(iso_path)):
                raise Exception(
                    "Cannot post images from nonexistent directory: '%s'" %
                    os.path.dirname(iso_path))
            note = ""
            if os.path.exists("%s.OVERSIZED" % iso_path):
                note = (
                    "<strong>WARNING: This image is OVERSIZED. This should "
                    "never happen during milestone testing.</strong>")

            try:
                if tracker is None or tracker.target != target:
                    tracker = ISOTracker(target=target)
                tracker.post_build(product[0], date, note=note)
            except Exception:
                traceback.print_exc()

    def publish(self, date):
        self.new_publish_dir(date)
        published = []
        self.checksum_dirs = []
        if self.config.project == "livecd-base":
            for arch in self.config.cpuarches:
                published.extend(list(self.publish_livecd_base(arch, date)))
        elif self.config.subproject == "wubi":
            for arch in self.config.arches:
                published.extend(list(self.publish_wubi(arch, date)))
        elif not self.config["CDIMAGE_ONLYSOURCE"]:
            for arch in self.config.arches:
                published.extend(
                    list(self.publish_binary(self.publish_type, arch, date)))
            if self.project == "edubuntu" and self.publish_type == "server":
                for arch in self.config.arches:
                    published.extend(
                        list(self.publish_binary("serveraddon", arch, date)))
        published.extend(list(self.publish_source(date)))

        if not published:
            logger.warning("No images produced!")
            return

        source_report = os.path.join(
            self.britney_report, "%s_probs.html" % self.config.series)
        target_report = os.path.join(self.publish_base, date, "report.html")
        if (self.config["CDIMAGE_INSTALL_BASE"] and
                os.path.exists(source_report)):
            shutil.copy2(source_report, target_report)
        else:
            osextras.unlink_force(target_report)

        self.polish_directory(date)
        self.link(date, "pending")
        current_arches = [
            arch for arch in self.config.arches
            if not self.current_uses_trigger(arch)]
        if current_arches:
            self.mark_current(date, current_arches)
        self.set_link_descriptions()

        manifest_lock = os.path.join(
            self.config.root, "etc", ".lock-manifest-daily")
        try:
            subprocess.check_call(["lockfile", "-r", "4", manifest_lock])
        except subprocess.CalledProcessError:
            logger.error("Couldn't acquire manifest-daily lock!")
            raise
        try:
            manifest_daily = os.path.join(
                self.tree.directory, ".manifest-daily")
            with AtomicFile(manifest_daily) as manifest_daily_file:
                for line in self.tree.manifest():
                    print(line, file=manifest_daily_file)
            os.chmod(
                manifest_daily, os.stat(manifest_daily).st_mode | stat.S_IWGRP)

            # Create timestamps for this run.
            trace_dir = os.path.join(self.tree.directory, ".trace")
            osextras.ensuredir(trace_dir)
            fqdn = socket.getfqdn()
            with open(os.path.join(trace_dir, fqdn), "w") as trace_file:
                subprocess.check_call(["date", "-u"], stdout=trace_file)
        finally:
            osextras.unlink_force(manifest_lock)

        self.post_qa(date, published)

    def get_purge_days(self, key):
        path = os.path.join(self.config.root, "etc", "purge-days")
        try:
            with open(path) as purge_days:
                for line in purge_days:
                    if line.startswith("#"):
                        continue
                    line = line.rstrip("\n")
                    words = line.split(None, 1)
                    if len(words) != 2:
                        continue
                    if words[0] == key:
                        return int(words[1])
        except IOError as e:
            if e.errno != errno.ENOENT:
                raise
        return None

    def purge(self, days=None):
        project = self.project
        if self.config["UBUNTU_DEFAULTS_LOCALE"]:
            project = "-".join(
                [project, self.config["UBUNTU_DEFAULTS_LOCALE"]])
        project_image_type = "%s/%s" % (project, self.image_type)

        if days is None:
            days = self.get_purge_days(project)
        if days is None:
            days = self.get_purge_days(project_image_type)
        if days is None:
            days = self.get_purge_days(self.image_type)
        if days is None:
            logger.info("No purge time configured for %s" % project_image_type)
            return
        if days == 0:
            logger.info("Not purging images for %s" % project_image_type)
            return
        logger.info(
            "Purging %s images older than %d %s ..." %
            (project_image_type, days, "day" if days == 1 else "days"))
        oldest = time.strftime(
            "%Y%m%d", time.gmtime(time.time() - 60 * 60 * 24 * days))
        to_purge = []

        for entry in sorted(osextras.listdir_force(self.publish_base)):
            entry_path = os.path.join(self.publish_base, entry)

            # Directory?
            if not os.path.isdir(entry_path):
                continue

            # Numeric directory?
            if not entry[0].isdigit():
                continue

            # Older than cut-off date?
            if int(oldest) <= int(entry.split(".", 1)[0]):
                continue

            # Pointed to by "pending" or "current" symlink?
            publish_pending = os.path.join(self.publish_base, "pending")
            if (os.path.islink(publish_pending) and
                    os.readlink(publish_pending) == entry):
                continue
            publish_current = os.path.join(self.publish_base, "current")
            if os.path.islink(publish_current):
                if os.readlink(publish_current) == entry:
                    continue
            elif os.path.isdir(publish_current):
                found_current = False
                for current_entry in os.listdir(publish_current):
                    current_entry_path = os.path.join(
                        publish_current, current_entry)
                    if os.path.islink(current_entry_path):
                        target_bits = os.readlink(
                            current_entry_path).split(os.sep)
                        if (len(target_bits) == 3 and
                                target_bits[0] == os.pardir and
                                target_bits[1] == entry and
                                target_bits[2] == current_entry):
                            found_current = True
                            break
                if found_current:
                    continue
            to_purge.append((entry, entry_path))

        for entry, entry_path in to_purge:
            if self.config["DEBUG"] or self.config["CDIMAGE_NOPURGE"]:
                logger.info(
                    "Would purge %s/%s/%s" %
                    (project, self.image_type_dir, entry))
            else:
                logger.info(
                    "Purging %s/%s/%s" % (project, self.image_type_dir, entry))
                if os.path.islink(entry_path):
                    osextras.unlink_force(entry_path)
                else:
                    shutil.rmtree(entry_path)


class ChinaDailyTree(DailyTree):
    """A publication tree containing daily builds of the Chinese edition.

    There isn't really any natural reason for Chinese to be special here,
    but the Chinese edition was initially done as a special-case hack.  Its
    successor, Ubuntu Kylin, is implemented more normally.
    """

    def __init__(self, config, directory=None):
        if directory is None:
            directory = os.path.join(config.root, "www", "china-images")
        super(ChinaDailyTree, self).__init__(config, directory)

    @property
    def project_base(self):
        return self.directory

    @property
    def site_name(self):
        return "china-images.ubuntu.com"


class ChinaDailyTreePublisher(DailyTreePublisher):
    """An object that can publish daily builds of the Chinese edition."""

    def image_output(self, arch):
        if self.config["DIST"] < "oneiric":
            return os.path.join(
                self.config.root, "scratch", "ubuntu-chinese-edition",
                self.config.full_series)
        else:
            project = "ubuntu"
            if self.config["UBUNTU_DEFAULTS_LOCALE"]:
                project = "-".join([
                    project, self.config["UBUNTU_DEFAULTS_LOCALE"]])
            return os.path.join(
                self.config.root, "scratch", project, self.config.full_series,
                self.image_type, "live")

    @property
    def source_extension(self):
        return "iso"

    @property
    def image_type_dir(self):
        return os.path.join(
            self.config.full_series, self.image_type.replace("_", "/"))

    def size_limit(self, arch):
        if self.publish_type == "dvd":
            # http://en.wikipedia.org/wiki/DVD_plus_RW
            return 4700372992
        else:
            # In the New World Order, we like round numbers, plus add
            # another 50MB for Chinese localisation overhead.
            return 850000000


class ReleaseTreeMixin:
    """Additional methods for trees containing released images."""

    def tree_suffix(self, source):
        # Publish ports/daily to ports/releases/..., etc.
        ubuntu_projects = (
            "ubuntu-server", "ubuntu-netbook", "ubuntu-mid", "ubuntu-headless")
        if "/" in source:
            project, tail = source.split("/", 1)
            if project in ubuntu_projects:
                if "/" in tail:
                    return "/%s" % tail.split("/", 1)[0]
                else:
                    return ""
            else:
                return "/%s" % source.split("/", 1)[0]
        else:
            return ""

    def publish_target(self, source):
        return self.project_base


class FullReleaseTree(DailyTree, ReleaseTreeMixin):
    """A publication tree containing released images.

    The full tree contains everything except the releases that are in the
    simple tree (so in practice it contains alpha/beta releases), and has a
    more complicated structure that ordinary users ultimately shouldn't have
    to pay too much attention to.

    See also `SimpleReleaseTree`.
    """

    def get_publisher(self, image_type, official, status=None, dry_run=False):
        return FullReleasePublisher(
            self, image_type, official, status=status, dry_run=dry_run)


class ChinaReleaseTree(ChinaDailyTree, ReleaseTreeMixin):
    def get_publisher(self, image_type, official, status=None, dry_run=False):
        return FullReleasePublisher(
            self, image_type, official, status=status, dry_run=dry_run)


class SimpleReleaseTree(Tree, ReleaseTreeMixin):
    """A publication tree containing a few important releases.

    The simple tree is intended for smaller mirrors and for ease of use by
    naïve end users.  It contains a pool of images and a tree per release of
    symlinks into that pool with filenames that include the status of the
    image.

    See also `FullReleaseTree`.
    """

    def __init__(self, config, directory=None):
        if directory is None:
            directory = os.path.join(config.root, "www", "simple")
        super(SimpleReleaseTree, self).__init__(config, directory)

    def get_publisher(self, image_type, official, status=None, dry_run=False):
        return SimpleReleasePublisher(
            self, image_type, official, status=status, dry_run=dry_run)

    def name_to_series(self, name):
        """Return the series for a file basename."""
        version = name.split("-")[1]
        try:
            return Series.find_by_version(".".join(version.split(".")[:2]))
        except ValueError:
            logger.warning("Unknown version: %s" % version)
            raise

    @property
    def site_name(self):
        return "releases.ubuntu.com"

    def manifest_files(self):
        """Yield all the files to include in a manifest of this tree."""
        main_filenames = set()
        for dirpath, dirnames, filenames in os.walk(self.directory):
            relative_dirpath = dirpath[len(self.directory) + 1:]
            try:
                del dirnames[dirnames.index(".pool")]
            except ValueError:
                pass
            for filename in filenames:
                path = os.path.join(dirpath, filename)
                if self.manifest_file_allowed(path):
                    main_filenames.add(filename)
                    yield os.path.join(relative_dirpath, filename)

        for dirpath, _, filenames in os.walk(self.directory):
            if os.path.basename(dirpath) == ".pool":
                relative_dirpath = dirpath[len(self.directory) + 1:]
                for filename in filenames:
                    if filename not in main_filenames:
                        path = os.path.join(dirpath, filename)
                        if self.manifest_file_allowed(path):
                            yield os.path.join(relative_dirpath, filename)


class TorrentTree(Tree, ReleaseTreeMixin):
    """A publication tree containing images for use by a BitTorrent tracker."""

    def __init__(self, config, directory=None):
        if directory is None:
            directory = os.path.join(config.root, "www", "torrent")
        super(TorrentTree, self).__init__(config, directory)


class PublishReleaseException(Exception):
    pass


class ReleasePublisher(Publisher):
    """An object that can publish releases of images.

    Releases are always copies of a nominated daily build.
    """

    torrent_tracker = "http://torrent.ubuntu.com:6969/announce"
    ipv6_torrent_tracker = "http://ipv6.torrent.ubuntu.com:6969/announce"

    def __init__(self, tree, image_type, official, status=None, dry_run=False):
        super(ReleasePublisher, self).__init__(tree, image_type)
        self.official = official
        self.status = status if status else "release"
        self.dry_run = dry_run

    def daily_dir(self, source, date, publish_type):
        daily_tree = Tree.get_daily(self.config)
        daily_dir = os.path.join(daily_tree.project_base, source, date)
        if not os.path.isdir(daily_dir) and "/" in date:
            daily_dir = os.path.join(daily_tree.directory, date)
        if publish_type == "src":
            daily_dir = os.path.join(daily_dir, "source")
        return daily_dir

    def daily_base(self, source, date, publish_type, arch):
        series = self.config["DIST"]
        daily_dir = self.daily_dir(source, date, publish_type)
        if publish_type in ("netbook", "mid") and series <= "intrepid":
            return os.path.join(
                daily_dir, "%s-%s" % (self.project, publish_type))
        elif publish_type == "wubi":
            return os.path.join(daily_dir, arch)
        else:
            return os.path.join(
                daily_dir, "%s-%s-%s" % (series, publish_type, arch))

    def target_dir(self, source, date, publish_type):
        raise NotImplementedError

    def version_link(self, source):
        raise NotImplementedError

    def pool_dir(self, source):
        raise NotImplementedError

    def torrent_dir(self, source, publish_type):
        raise NotImplementedError

    def make_torrent(self, path):
        if not self.dry_run:
            logger.info("Creating torrent for %s ..." % path)
        osextras.unlink_force("%s.torrent" % path)
        command = ["btmakemetafile", self.torrent_tracker]
        if isinstance(self.tree, SimpleReleaseTree):
            # N.B.: Only the bittornado version of btmakemetafile has
            # the --announce_list flag.
            command.extend([
                "--announce_list",
                "%s|%s" % (
                    self.torrent_tracker, self.ipv6_torrent_tracker),
            ])
        command.extend([
            "--comment",
            "%s CD %s" % (self.config.capproject, self.tree.site_name),
            path,
        ])
        if self.dry_run:
            logger.info(" ".join(shell_quote(arg) for arg in command))
        else:
            with open("/dev/null", "w") as devnull:
                subprocess.check_call(command, stdout=devnull)

    def make_torrents(self, directory, prefix):
        images = []
        for entry in osextras.listdir_force(directory):
            if not entry.endswith(".iso") and not entry.endswith(".img"):
                continue
            if (entry.startswith("%s-" % prefix) or
                    entry == "%s.iso" % prefix or
                    entry == "%s.img" % prefix):
                images.append(entry)

        for image in sorted(images):
            self.make_torrent(os.path.join(directory, image))

    @property
    def version(self):
        series = self.config["DIST"]
        return getattr(series, "pointversion", series.version)

    @property
    def full_version(self):
        if self.config.distribution == "ubuntu":
            return self.version
        else:
            return os.path.join(self.config.distribution, self.version)

    @property
    def metalink_version(self):
        if self.project == "ubuntu":
            return self.version
        else:
            return os.path.join(self.project, self.version)

    def publish_release_prefixes(self):
        # "beta-2" should end up in directories named "beta-2", but with
        # filenames including "beta2" (otherwise we get hyphen overload).
        if self.status.startswith("release"):
            filestatus = ""
        else:
            filestatus = self.status.replace("-", "")

        if self.official in ("yes", "poolonly", "named"):
            prefix = "%s-%s" % (self.project, self.version)
        else:
            prefix = self.config.series

        prefix_status = prefix
        if filestatus:
            prefix_status += "-%s" % filestatus
        if self.official == "named":
            prefix = prefix_status

        return prefix, prefix_status

    def do(self, msg, func, *args, **kwargs):
        if self.dry_run:
            logger.info(msg)
        else:
            func(*args, **kwargs)

    def remove_checksum(self, directory, name):
        if self.dry_run:
            logger.info("checksum-remove --no-sign %s %s" % (directory, name))
        else:
            with ChecksumFileSet(self.config, directory, sign=False) as files:
                files.remove(name)

    def copy(self, source, target):
        self.do("cp -a %s %s" % (source, target), shutil.copy2, source, target)
        self.remove_checksum(os.path.dirname(target), os.path.basename(target))

    def symlink(self, source, link_name):
        relpath = os.path.relpath(source, os.path.dirname(link_name))
        self.do(
            "ln -sf %s %s" % (relpath, link_name),
            osextras.symlink_force, relpath, link_name)
        self.remove_checksum(
            os.path.dirname(link_name), os.path.basename(link_name))

    def hardlink(self, source, link_name):
        self.do(
            "ln -f %s %s" % (source, link_name),
            osextras.link_force, source, link_name)

    def remove(self, path):
        self.do("rm -f %s" % path, osextras.unlink_force, path)

    def remove_tree(self, path):
        self.do("rm -rf %s" % path, shutil.rmtree, path)

    def copy_jigdo(self, source, target):
        if self.dry_run:
            logger.info("Would fix up jigdo file")
            return
        source_pat = "=%s" % os.path.basename(source).rsplit(".", 1)[0]
        target_pat = "=%s" % os.path.basename(target).rsplit(".", 1)[0]
        with open(source) as sf, open(target, "w") as tf:
            for line in sf:
                tf.write(line.replace(source_pat, target_pat))

    def mkemptydir(self, path):
        if self.dry_run:
            logger.info("rm -rf %s" % path)
            logger.info("mkdir -p %s" % path)
        else:
            osextras.mkemptydir(path)

    def checksum_directory(self, dirs, map_expr=None):
        self.do(
            "checksum-directory %s%s" % (
                "--map %s " % map_expr if map_expr else "",
                " ".join(dirs)),
            checksum_directory,
            self.config, dirs[0], old_directories=dirs, map_expr=map_expr)

    def metalink_checksum_directory(self, dirs):
        self.do(
            "checksum-directory --metalink %s" % " ".join(dirs),
            metalink_checksum_directory,
            self.config, dirs[0], old_directories=dirs)

    def want_manifest(self, publish_type, path):
        if publish_type in (
            "live", "desktop", "netbook", "mid", "moblin-remix",
            "uec", "server-uec", "core", "wubi", "server", "live-server",
        ):
            return True
        elif publish_type.startswith("preinstalled") and os.path.exists(path):
            return True
        elif publish_type == "dvd" and os.path.exists(path):
            # DVDs are allowed to not have .manifest files, but may have
            # them depending on configuration.
            return True
        else:
            return False

    def want_torrent(self, publish_type):
        raise NotImplementedError

    def want_metalink(self, publish_type):
        # TODO: maybe others?  metalink is only supported for Wubi
        if publish_type in (
            "netbook", "mid", "moblin-remix", "uec", "server-uec",
        ):
            return False
        elif publish_type.startswith("preinstalled-"):
            return False
        else:
            return True

    def publish_release_arch(self, source, date, publish_type, arch):
        """Publish release images for a single architecture."""
        logger.info("Copying %s-%s image ..." % (publish_type, arch))

        base = self.daily_base(source, date, publish_type, arch)
        prefix, prefix_status = self.publish_release_prefixes()
        base_plain = "%s-%s-%s" % (prefix, publish_type, arch)
        base_status = "%s-%s-%s" % (prefix_status, publish_type, arch)

        def daily(ext, sep="."):
            return "%s%s%s" % (base, sep, ext)

        def pool(ext, sep="."):
            return os.path.join(
                self.pool_dir(source), "%s%s%s" % (base_status, sep, ext))

        def dist(ext, sep="."):
            return os.path.join(
                self.target_dir(source, date, publish_type),
                "%s%s%s" % (base_status, sep, ext))

        def full(ext, sep="."):
            return os.path.join(
                self.target_dir(source, date, publish_type),
                "%s%s%s" % (base_plain, sep, ext))

        def torrent(ext, sep="."):
            torrent_dir = self.torrent_dir(source, publish_type)
            if self.want_dist:
                return os.path.join(
                    torrent_dir, "%s%s%s" % (base_status, sep, ext))
            else:
                assert self.want_full
                return os.path.join(
                    torrent_dir, "%s%s%s" % (base_plain, sep, ext))

        for ext in ("iso", "img", "img.gz", "img.xz", "tar.gz", "img.tar.gz",
                    "tar.xz"):
            if os.path.exists(daily(ext)):
                break
        else:
            return

        # Copy, to make sure we have a canonical version of this.
        artifacts = ["iso", "list", "img", "img.gz", "img.xz", "tar.gz",
                     "img.tar.gz", "tar.xz", "bootimg", "custom.tar.gz",
                     "device.tar.gz", "azure.device.tar.gz"]
        for ext in artifacts:
            if not os.path.exists(daily(ext)):
                continue
            if self.want_pool:
                self.copy(daily(ext), pool(ext))
            if self.want_dist:
                self.symlink(pool(ext), dist(ext))
            if self.want_full:
                self.copy(daily(ext), full(ext))

        for ext in (
            "initrd-ec2", "initrd-virtual", "vmlinuz-ec2", "vmlinuz-virtual",
        ):
            if not os.path.exists(daily(ext, "-")):
                continue
            if self.want_pool:
                self.copy(daily(ext, "-"), pool(ext, "-"))
            if self.want_dist:
                self.symlink(pool(ext, "-"), dist(ext, "-"))
            if self.want_full:
                self.copy(daily(ext, "-"), full(ext, "-"))

        for ext in ("kernel-info.txt", ):
            if not os.path.exists(daily(ext, "-")):
                continue
            if self.want_dist:
                self.copy(daily(ext, "-"), dist(ext, "-"))
            if self.want_full:
                self.copy(daily(ext, "-"), full(ext, "-"))

        if publish_type in (
            "install", "alternate", "server", "serveraddon", "addon", "src",
        ):
            if (os.path.exists(daily("jigdo")) and
                    os.path.exists(daily("template"))):
                if self.want_pool:
                    self.copy(daily("template"), pool("template"))
                    self.copy_jigdo(daily("jigdo"), pool("jigdo"))
                if self.want_dist:
                    self.symlink(pool("template"), dist("template"))
                    self.symlink(pool("jigdo"), dist("jigdo"))
                if self.want_full:
                    self.copy(daily("template"), full("template"))
                    self.copy_jigdo(daily("jigdo"), full("jigdo"))
            else:
                if self.want_pool:
                    self.remove(pool("template"))
                    self.remove(pool("jigdo"))
                if self.want_dist:
                    self.remove(dist("template"))
                    self.remove(dist("jigdo"))
                if self.want_full:
                    self.remove(full("template"))
                    self.remove(full("jigdo"))

        if self.want_manifest(publish_type, daily("manifest")):
            # Copy, to make sure we have a canonical version of this.
            if self.want_pool:
                self.copy(daily("manifest"), pool("manifest"))
            if self.want_dist:
                self.symlink(pool("manifest"), dist("manifest"))
            if self.want_full:
                self.copy(daily("manifest"), full("manifest"))

        for ext in "iso", "img", "img.gz", "img.xz", "tar.gz":
            zsyncext = "%s.zsync" % ext
            if not os.path.exists(daily(zsyncext)):
                continue
            if self.want_pool:
                if osextras.find_on_path("zsyncmake"):
                    logger.info("Making %s zsync metafile ..." % arch)
                    self.remove(pool(zsyncext))
                    zsyncmake(
                        pool(ext), pool(zsyncext), os.path.basename(pool(ext)),
                        dry_run=self.dry_run)
            elif self.want_full and self.official == "named":
                if osextras.find_on_path("zsyncmake"):
                    logger.info("Making %s zsync metafile ..." % arch)
                    self.remove(full(zsyncext))
                    zsyncmake(
                        full(ext), full(zsyncext), os.path.basename(full(ext)),
                        dry_run=self.dry_run)
            elif self.want_full:
                self.copy(daily(zsyncext), full(zsyncext))
            if self.want_dist:
                self.symlink(pool(zsyncext), dist(zsyncext))

        if self.want_torrent(publish_type):
            # Create and publish torrents.
            assert self.want_dist != self.want_full
            for ext in "iso", "img":
                torrentext = "%s.torrent" % ext
                if self.want_dist:
                    if os.path.exists(dist(ext)):
                        self.make_torrent(dist(ext))
                    if os.path.exists(pool(ext)):
                        self.hardlink(pool(ext), torrent(ext))
                        self.hardlink(dist(torrentext), torrent(torrentext))
                else:
                    if os.path.exists(full(ext)):
                        self.make_torrent(full(ext))
                    if os.path.exists(full(ext)):
                        self.hardlink(full(ext), torrent(ext))
                        self.hardlink(full(torrentext), torrent(torrentext))

    def publish_release(self, source, date, publish_type):
        """Publish a daily build as a release."""
        series = self.config["DIST"]
        arches = self.config.arches
        prefix, prefix_status = self.publish_release_prefixes()

        # Do what I mean.
        if source.endswith("/source"):
            source = source[:-len("/source")]

        if series.distribution != "ubuntu" or not series.is_latest:
            if source == "ubuntu-server/daily":
                source = os.path.join(
                    "ubuntu-server", series.full_name, "daily")
            elif source == "ubuntu-server/daily-live":
                source = os.path.join(
                    "ubuntu-server", series.full_name, "daily-live")
            elif source == "ubuntu-server/daily-preinstalled":
                source = os.path.join(
                    "ubuntu-server", series.full_name, "daily-preinstalled")
            else:
                source = os.path.join(series.full_name, source)

        daily_dir = self.daily_dir(source, date, publish_type)
        target_dir = self.target_dir(source, date, publish_type)
        if not self.want_full:
            pool_dir = self.pool_dir(source)

        if publish_type == "src":
            # Perverse, but works.
            arches = self.find_source_images(daily_dir, series.name)
            # Sanity-check.
            if not arches:
                raise PublishReleaseException(
                    "No source daily for %s on %s!" % (series, date))

        # Override the architecture list for these types unconditionally.
        # TODO: should reset default-arches for the source project instead
        if (publish_type in ("netbook", "moblin-remix") and
                not [arch for arch in arches if arch.startswith("armel")]):
            arches = ["i386"]
        elif publish_type == "mid":
            arches = ["lpia"]

        # Sanity-check.
        if publish_type not in ("netbook", "mid", "src"):
            for arch in arches:
                paths = []
                for ext in ("iso", "img", "img.gz", "img.xz", "img.tar.gz",
                            "tar.gz"):
                    paths.append(os.path.join(
                        daily_dir,
                        "%s-%s-%s.%s" % (series, publish_type, arch, ext)))
                paths.append(os.path.join(daily_dir, "%s.tar.xz" % arch))
                for path in paths:
                    if os.path.exists(path):
                        break
                else:
                    raise PublishReleaseException(
                        "No daily for %s %s on %s!" % (series, arch, date))

                oversized_path = os.path.join(
                    daily_dir,
                    "%s-%s-%s.OVERSIZED" % (series, publish_type, arch))
                if os.path.exists(oversized_path):
                    yesno = input(
                        "Daily for %s %s on %s is oversized!  "
                        "Continue? [yN] " % (series, arch, date))
                    if not yesno.lower().startswith("y"):
                        sys.exit(1)

        if self.want_pool:
            self.do("mkdir -p %s" % pool_dir, osextras.ensuredir, pool_dir)
        if self.want_dist or self.want_full:
            self.do("mkdir -p %s" % target_dir, osextras.ensuredir, target_dir)
            if series.name != series.version:
                version_link = self.version_link(source)
                if not os.path.islink(version_link):
                    self.do(
                        "ln -ns %s %s" % (series, version_link),
                        os.symlink, series.name, version_link)
        if self.want_dist and not self.config["CDIMAGE_NO_PURGE"]:
            entries = osextras.listdir_force(target_dir)
            for entry in entries:
                if not entry.startswith("%s-%s-" % (prefix, publish_type)):
                    continue
                entry_path = os.path.join(target_dir, entry)
                if os.path.islink(entry_path):
                    self.remove(entry_path)

        if self.want_torrent(publish_type):
            # Prepare torrent trees for publication.
            torrent_dir = self.torrent_dir(source, publish_type)
            if self.want_dist:
                if not self.config["CDIMAGE_NO_PURGE"]:
                    self.mkemptydir(torrent_dir)
            if self.want_full:
                torrent_releases_dir = os.path.dirname(
                    os.path.dirname(torrent_dir))
                for entry in osextras.listdir_force(torrent_releases_dir):
                    entry_path = os.path.join(torrent_releases_dir, entry)
                    if entry != self.status and os.path.isdir(entry_path):
                        self.remove_tree(entry_path)
                self.mkemptydir(torrent_dir)

        logger.info("Constructing release trees ...")
        for arch in arches:
            self.publish_release_arch(source, date, publish_type, arch)

        # There can only be one set of images per release in the per-release
        # tree, so if we're publishing there then we can now safely clean up
        # previous images for that release.
        if self.want_dist and not self.config["CDIMAGE_NO_PURGE"]:
            for purge_dir in target_dir, pool_dir:
                for entry in os.listdir(purge_dir):
                    if not entry.startswith("%s-" % prefix):
                        continue
                    # TODO: This test is wrong, but cumbersome to fix.  For
                    # example, consider the existence of
                    # ubuntu-13.04-beta2-preinstalled-desktop-armhf+omap4.img
                    # while publishing ubuntu-13.04.
                    if entry.startswith("%s-" % prefix_status):
                        continue
                    entry_path = os.path.join(purge_dir, entry)
                    logger.info("Purging %s" % entry_path)
                    self.remove(entry_path)

        if publish_type in ("uec", "server-uec"):
            for name in (
                "published-ec2-release.txt", "tool-version-info.txt",
                "build-info.txt",
            ):
                path = os.path.join(daily_dir, name)
                if not os.path.exists(path):
                    continue
                if self.want_dist or self.want_full:
                    self.copy(path, os.path.join(target_dir, name))

        if self.want_dist:
            self.do(
                "make-web-indices %s %s" % (target_dir, prefix_status),
                self.make_web_indices, target_dir, prefix_status)
        if self.want_full:
            self.do(
                "make-web-indices %s %s" % (target_dir, prefix),
                self.make_web_indices, target_dir, prefix)

        if self.want_pool:
            logger.info("Checksumming simple tree (pool) ...")
            self.checksum_directory(
                [pool_dir, daily_dir],
                map_expr="s/^%s-/%s-/" % (prefix_status, series))
        if self.want_dist:
            logger.info("Checksumming simple tree (%s) ..." % series)
            self.checksum_directory(
                [target_dir, daily_dir],
                map_expr="s/^%s-/%s-/" % (prefix_status, series))
            if self.want_metalink(publish_type):
                logger.info(
                    "Creating and publishing metalink files for the simple "
                    "tree (%s) ..." % series)
                self.make_metalink(
                    target_dir, self.metalink_version, dry_run=self.dry_run)
        if self.want_full:
            logger.info("Checksumming full tree ...")
            self.checksum_directory(
                [target_dir, daily_dir],
                map_expr="s/^%s-/%s-/" % (prefix, series))
            if self.want_metalink(publish_type):
                logger.info(
                    "Creating and publishing metalink files for the full "
                    "tree ...")
                if self.official == "named":
                    metalink_target_dir = os.path.join(
                        self.tree.publish_target(source), "releases",
                        self.full_version, self.status)
                else:
                    metalink_target_dir = target_dir
                self.make_metalink(
                    metalink_target_dir, self.version, dry_run=self.dry_run)

        if self.want_dist or self.want_pool:
            if self.dry_run:
                logger.info("site-manifest %s .manifest" % self.tree.directory)
            else:
                manifest_path = os.path.join(self.tree.directory, ".manifest")
                with AtomicFile(manifest_path) as manifest:
                    for line in self.tree.manifest():
                        print(line, file=manifest)
                os.chmod(
                    manifest_path,
                    os.stat(manifest_path).st_mode | stat.S_IWGRP)

                # Create timestamps for this run.
                if self.dry_run:
                    logger.info("Would create trace file")
                else:
                    trace_dir = os.path.join(self.tree.directory, ".trace")
                    osextras.ensuredir(trace_dir)
                    fqdn = socket.getfqdn()
                    with open(os.path.join(trace_dir, fqdn), "w") as trace:
                        subprocess.check_call(["date", "-u"], stdout=trace)

        logger.info(
            "Done!  Remember to sync-mirrors after checking that everything "
            "is OK.")


class FullReleasePublisher(ReleasePublisher):
    """An object that can publish releases in a "full" layout.

    This layout is used in the directory trees managed by DailyTree and
    ChinaDailyTree.
    """

    def __init__(self, *args, **kwargs):
        super(FullReleasePublisher, self).__init__(*args, **kwargs)
        assert self.official in ("named", "no")
        assert not isinstance(self.tree, SimpleReleaseTree)

    @property
    def want_dist(self):
        return False

    @property
    def want_pool(self):
        return False

    @property
    def want_full(self):
        return True

    def target_dir(self, source, date, publish_type):
        target_dir = os.path.join(
            self.tree.publish_target(source), "releases",
            self.config.full_series, self.status)
        if date.endswith("/unpacked"):
            target_dir = os.path.join(target_dir, "unpacked")
        if publish_type == "src":
            target_dir = os.path.join(target_dir, "source")
        return target_dir

    def version_link(self, source):
        return os.path.join(
            self.tree.publish_target(source), "releases", self.full_version)

    def torrent_dir(self, source, publish_type):
        torrent_tree = TorrentTree(self.config)
        return os.path.join(
            torrent_tree.publish_target(source), "releases",
            self.config.full_series, self.status, publish_type)

    def want_torrent(self, publish_type):
        return publish_type not in ("src", "uec", "server-uec")


class SimpleReleasePublisher(ReleasePublisher):
    """An object that can publish releases to a SimpleReleaseTree."""

    def __init__(self, *args, **kwargs):
        super(SimpleReleasePublisher, self).__init__(*args, **kwargs)
        assert self.official in ("yes", "poolonly")
        assert isinstance(self.tree, SimpleReleaseTree)

    @property
    def want_dist(self):
        return self.official == "yes"

    @property
    def want_pool(self):
        return True

    @property
    def want_full(self):
        return False

    def target_dir(self, source, date, publish_type):
        target_dir = os.path.join(
            self.tree.publish_target(source), self.config.full_series)
        if publish_type == "src":
            target_dir = os.path.join(target_dir, "source")
        return target_dir

    def version_link(self, source):
        return os.path.join(
            self.tree.publish_target(source), self.full_version)

    def pool_dir(self, source):
        return os.path.join(self.tree.publish_target(source), ".pool")

    def torrent_dir(self, source, publish_type):
        torrent_tree = TorrentTree(self.config)
        return os.path.join(
            torrent_tree.publish_target(source), "simple",
            self.config.full_series, publish_type)

    def want_torrent(self, publish_type):
        if self.want_dist:
            return publish_type not in ("src", "uec", "server-uec")
        else:
            return False<|MERGE_RESOLUTION|>--- conflicted
+++ resolved
@@ -479,11 +479,7 @@
         if self.project in ("lubuntu", "lubuntu-next"):
             return ["//cdimage.ubuntu.com/include/lubuntu/style.css"]
         else:
-<<<<<<< HEAD
             return ["https://assets.ubuntu.com/v1/vanilla-framework-version-1.8.0.min.css"]
-=======
-            return ["//releases.ubuntu.com/include/style.css"]
->>>>>>> 114b3cbb
 
     def cdtypestr(self, publish_type, image_format):
         if image_format in ("tar.gz", "tar.xz", "custom.tar.gz"):
@@ -1606,10 +1602,10 @@
                   <nav class="p-footer__nav">
                     <ul class="p-footer__links">
                       <li class="p-footer__item">
-                        <a class="p-footer__link" href="#">Legal information</a>
+                        <a class="p-footer__link" href="https://www.ubuntu.com/legal">Legal information</a>
                       </li>
                       <li class="p-footer__item">
-                        <a class="p-footer__link" href="#">Report a bug on this site</a>
+                        <a class="p-footer__link" href="https://bugs.launchpad.net/ubuntu-cdimage/+filebug">Report a bug on this site</a>
                       </li>
                     </ul>
                     <span class="u-off-screen">
