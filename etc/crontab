--- conflicted
+++ resolved
@@ -11,10 +11,6 @@
 55 9 * * *	for-project xubuntu cron.daily; for-project xubuntu cron.daily-live
 29 6 * * *	for-project ubuntu-server cron.daily; for-project ubuntu-server cron.ports_daily
 17 6 * * *	for-project ubuntustudio cron.daily
-<<<<<<< HEAD
 19 10 * * *	buildlive mythbuntu; for-project mythbuntu cron.daily-live
-=======
-19 6 * * *	buildlive mythbuntu; for-project mythbuntu cron.daily-live
 45 2 * * *	buildlive ubuntu-netbook && for-project ubuntu-netbook cron.daily-live
->>>>>>> 884db496
 46 4 * * *	build-livecd-base