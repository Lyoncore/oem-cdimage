# Copyright (C) 2012 Canonical Ltd.
# Author: Colin Watson <cjwatson@ubuntu.com>

# This program is free software: you can redistribute it and/or modify
# it under the terms of the GNU General Public License as published by
# the Free Software Foundation; version 3 of the License.
#
# This program is distributed in the hope that it will be useful,
# but WITHOUT ANY WARRANTY; without even the implied warranty of
# MERCHANTABILITY or FITNESS FOR A PARTICULAR PURPOSE.  See the
# GNU General Public License for more details.
#
# You should have received a copy of the GNU General Public License
# along with this program.  If not, see <http://www.gnu.org/licenses/>.

"""Live filesystems."""

from __future__ import print_function

from contextlib import closing
import fnmatch
from gzip import GzipFile
import io
import os
import re
import subprocess
from textwrap import dedent
import time
try:
    from urllib.error import URLError
    from urllib.parse import unquote
    from urllib.request import urlopen
except ImportError:
    from urllib2 import URLError, unquote, urlopen

from cdimage import osextras, sign
from cdimage.config import Touch
from cdimage.launchpad import get_launchpad
from cdimage.log import logger
from cdimage.mail import get_notify_addresses, send_mail
from cdimage.tracker import tracker_set_rebuild_status

__metaclass__ = type


class UnknownArchitecture(Exception):
    pass


class UnknownLiveItem(Exception):
    pass


class NoFilesystemImages(Exception):
    pass


class LiveBuildsFailed(Exception):
    pass


class UnknownLaunchpadLiveFS(Exception):
    pass


class MissingLaunchpadLiveFS(Exception):
    pass


def split_arch(arch):
    arch_bits = arch.split("+", 1)
    if len(arch_bits) == 1:
        arch_bits.append("")
    cpuarch, subarch = arch_bits

    if cpuarch == "amd64" and subarch == "mac":
        # Use normal amd64 live image on amd64+mac.
        subarch = ""

    return cpuarch, subarch


def live_builder(config, arch):
    cpuarch, subarch = split_arch(arch)
    project = config.project

    path = os.path.join(config.root, "production", "livefs-builders")
    if os.path.exists(path):
        with open(path) as f:
            for line in f:
                line = line.strip()
                if not line or line.startswith("#"):
                    continue
                try:
                    f_project, f_series, f_arch, builder = line.split(None, 3)
                except ValueError:
                    continue
                if not fnmatch.fnmatchcase(project, f_project):
                    continue
                if not config.match_series(f_series):
                    continue
                if "+" in f_arch:
                    want_arch = arch
                else:
                    want_arch = cpuarch
                if not fnmatch.fnmatchcase(want_arch, f_arch):
                    continue
                return builder

    raise UnknownArchitecture("No live filesystem builder known for %s" % arch)


def live_build_options(config, arch):
    options = []

    cpuarch, subarch = split_arch(arch)
    if (cpuarch in ("armel", "armhf") and
            config.image_type == "daily-preinstalled"):
        if subarch in ("mx5", "omap", "omap4"):
            options.extend(["-f", "ext4"])
        elif subarch in ("ac100", "nexus7"):
            options.extend(["-f", "plain"])

    if config.project in ("ubuntu-base", "ubuntu-core", "ubuntu-touch"):
        options.extend(["-f", "plain"])

    if config.subproject == "wubi":
        if config["DIST"] >= "trusty":
            # TODO: Turn this back on once Wubi's resize2fs supports it.
            # options.extend(["-f", "ext4"])
            options.extend(["-f", "ext3"])
        else:
            options.extend(["-f", "ext3"])

    return options


def live_project(config, arch):
    project = config.project

    if project == "livecd-base":
        liveproject = "base"
    elif (project == "ubuntu-server" and
          config.image_type == "daily-preinstalled"):
        liveproject = "ubuntu-cpc"
    else:
        liveproject = project

    cpuarch, subarch = split_arch(arch)

    if config["CDIMAGE_DVD"]:
        if project in ("ubuntu", "kubuntu", "edubuntu", "ubuntustudio"):
            liveproject += "-dvd"

    return liveproject


def live_build_command(config, arch):
    command = [
        "ssh", "-n", "-o", "StrictHostKeyChecking=no", "-o", "BatchMode=yes",
        "buildd@%s" % live_builder(config, arch),
        "/home/buildd/bin/BuildLiveCD",
    ]

    if config["UBUNTU_DEFAULTS_LOCALE"]:
        command.extend(["-u", config["UBUNTU_DEFAULTS_LOCALE"]])
    command.append("-l")

    command.extend(live_build_options(config, arch))

    cpuarch, subarch = split_arch(arch)
    if cpuarch:
        command.extend(["-A", cpuarch])
    if subarch:
        command.extend(["-s", subarch])

    if config.get("PROPOSED", "0") not in ("", "0"):
        command.append("-p")
    if config.series:
        command.extend(["-d", config.series])

    if config.subproject:
        command.extend(["-r", config.subproject])
    command.append(live_project(config, arch))

    return command


def live_build_lp_kwargs(config, lp, lp_livefs, arch):
    cpuarch, subarch = split_arch(arch)
    kwargs = {}
    metadata_override = {}

    lp_ds = lp_livefs.distro_series
    if config["EXTRA_PPAS"]:
        ppa = config["EXTRA_PPAS"].split()[0]
        ppa = ppa.split(":", 1)[0]
        ppa_owner_name, ppa_name = ppa.split("/", 1)
        ppa = lp.people[ppa_owner_name].getPPAByName(name=ppa_name)
        kwargs["archive"] = ppa
    else:
        kwargs["archive"] = lp_ds.main_archive
    kwargs["distro_arch_series"] = lp_ds.getDistroArchSeries(archtag=cpuarch)
    if subarch:
        kwargs["unique_key"] = subarch
        metadata_override["subarch"] = subarch

    if config.get("PROPOSED", "0") not in ("", "0"):
        kwargs["pocket"] = "Proposed"
        metadata_override["proposed"] = True
    elif config["DIST"].is_latest:
        kwargs["pocket"] = "Release"
    else:
        kwargs["pocket"] = "Updates"

    if config["EXTRA_PPAS"]:
        metadata_override["extra_ppas"] = config["EXTRA_PPAS"].split()

    if config["CHANNEL"]:
        try:
            kwargs["unique_key"] += "_" + config["CHANNEL"]
        except KeyError:
            kwargs["unique_key"] = config["CHANNEL"]

        metadata_override["channel"] = config["CHANNEL"]

    if metadata_override:
        kwargs["metadata_override"] = metadata_override

    return kwargs


# TODO: This is only used for logging, so it might be worth unifying with
# live_build_notify_failure.
def live_build_full_name(config, arch):
    bits = [config.project]
    if config.subproject:
        bits.append(config.subproject)
    cpuarch, subarch = split_arch(arch)
    bits.append(cpuarch)
    if subarch:
        bits.append(subarch)
    return "-".join(bits)


def live_build_notify_failure(config, arch, lp_build=None):
    if config["DEBUG"]:
        return

    project = config.project
    recipients = get_notify_addresses(config, project)
    if not recipients:
        return

    livefs_id_bits = [project]
    if config.subproject:
        livefs_id_bits.append(config.subproject)
    cpuarch, subarch = split_arch(arch)
    if subarch:
        livefs_id_bits.append(subarch)
    if config["UBUNTU_DEFAULTS_LOCALE"]:
        livefs_id_bits.append(config["UBUNTU_DEFAULTS_LOCALE"])
    livefs_id = "-".join(livefs_id_bits)

    datestamp = time.strftime("%Y%m%d")
    try:
        if lp_build is not None:
            if lp_build.build_log_url is None:
                raise URLError(
                    "Failed build %s has no build_log_url" % lp_build.web_link)
            with closing(urlopen(lp_build.build_log_url, timeout=30)) as comp:
                with closing(io.BytesIO(comp.read())) as comp_bytes:
                    with closing(GzipFile(fileobj=comp_bytes)) as f:
                        body = f.read()
        else:
            log_url = "http://%s/~buildd/LiveCD/%s/%s/latest/livecd-%s.out" % (
                live_builder(config, arch), config.series, livefs_id, cpuarch)
            with closing(urlopen(log_url, timeout=30)) as f:
                body = f.read()
    except URLError:
        body = b""
    subject = "LiveFS %s%s/%s/%s failed to build on %s" % (
        "(built by %s) " % config["SUDO_USER"] if config["SUDO_USER"] else "",
        livefs_id, config.full_series, arch, datestamp)
    send_mail(subject, "buildlive", recipients, body)


def live_lp_info(config, arch):
    cpuarch, subarch = split_arch(arch)
    want_project_bits = [config.project]
    if config.subproject:
        want_project_bits.append(config.subproject)
    if config["UBUNTU_DEFAULTS_LOCALE"]:
        want_project_bits.append(config["UBUNTU_DEFAULTS_LOCALE"])
    want_project = "-".join(want_project_bits)
    image_type = config.image_type

    path = os.path.join(config.root, "production", "livefs-launchpad")
    if not os.path.exists(path):
        path = os.path.join(config.root, "etc", "livefs-launchpad")
    if os.path.exists(path):
        with open(path) as f:
            for line in f:
                line = line.strip()
                if not line or line.startswith("#"):
                    continue
                try:
                    f_project, f_image_type, f_series, f_arch, lp_info = (
                        line.split(None, 4))
                except ValueError:
                    continue
                if not fnmatch.fnmatchcase(want_project, f_project):
                    continue
                if not fnmatch.fnmatchcase(image_type, f_image_type):
                    continue
                if not config.match_series(f_series):
                    continue
                if "+" in f_arch:
                    want_arch = arch
                else:
                    want_arch = cpuarch
                if not fnmatch.fnmatchcase(want_arch, f_arch):
                    continue
                return lp_info.split("/")

    raise UnknownLaunchpadLiveFS(
        "No Launchpad live filesystem definition known for %s/%s/%s/%s" %
        (want_project, image_type, config.full_series, arch))


def get_lp_livefs(config, arch):
    try:
        lp_info = live_lp_info(config, arch)
    except UnknownLaunchpadLiveFS:
        return None, None
    if len(lp_info) > 2:
        instance, owner, name = lp_info
    else:
        instance = None
        owner, name = lp_info
    lp = get_launchpad(instance)
    lp_owner = lp.people[owner]
    lp_distribution = lp.distributions[config.distribution]
    lp_ds = lp_distribution.getSeries(name_or_version=config.series)
    livefs = lp.livefses.getByName(
        owner=lp_owner, distro_series=lp_ds, name=name)
    if livefs is None:
        raise MissingLaunchpadLiveFS(
            "Live filesystem %s/%s/%s not found on %s" %
            (owner, config.full_series, name, lp._root_uri))
    return lp, livefs


def run_live_builds(config):
    builds = {}
    lp_builds = []
    for arch in config.arches:
        if arch == "amd64+mac":
            # Use normal amd64 live image on amd64+mac.
            continue
        full_name = live_build_full_name(config, arch)
        timestamp = time.strftime("%F %T")
        lp, lp_livefs = get_lp_livefs(config, arch)
        if lp_livefs is None:
            machine = live_builder(config, arch)
        else:
            machine = "Launchpad"
        logger.info(
            "%s on %s starting at %s" % (full_name, machine, timestamp))
        tracker_set_rebuild_status(config, [0, 1], 2, arch)
        if lp_livefs is not None:
            lp_kwargs = live_build_lp_kwargs(config, lp, lp_livefs, arch)
            lp_build = lp_livefs.requestBuild(**lp_kwargs)
            logger.info("%s: %s" % (full_name, lp_build.web_link))
            lp_builds.append((lp_build, arch, full_name, machine, None))
        else:
            proc = subprocess.Popen(live_build_command(config, arch))
            builds[proc.pid] = (proc, arch, full_name, machine)

    successful = set()

    def live_build_finished(arch, full_name, machine, status, text_status,
                            lp_build=None):
        timestamp = time.strftime("%F %T")
        logger.info("%s on %s finished at %s (%s)" % (
            full_name, machine, timestamp, text_status))
        tracker_set_rebuild_status(config, [0, 1, 2], 3, arch)
        if status == 0:
            successful.add(arch)
            if arch == "amd64" and "amd64+mac" in config.arches:
                successful.add("amd64+mac")
        else:
            live_build_notify_failure(config, arch, lp_build=lp_build)

    while builds or lp_builds:
        # Check for non-Launchpad build results.
        if builds:
            pid, status = os.waitpid(0, os.WNOHANG)
            if pid and pid in builds:
                _, arch, full_name, machine = builds.pop(pid)
                live_build_finished(
                    arch, full_name, machine, status,
                    "success" if status == 0 else "failed")

        # Check for Launchpad build results.
        pending_lp_builds = []
        for lp_item in lp_builds:
            lp_build, arch, full_name, machine, log_timeout = lp_item
            lp_build.lp_refresh()
            if lp_build.buildstate in (
                    "Needs building", "Currently building", "Uploading build"):
                pending_lp_builds.append(lp_item)
            elif lp_build.buildstate == "Successfully built":
                live_build_finished(
                    arch, full_name, machine, 0, lp_build.buildstate,
                    lp_build=lp_build)
            elif (lp_build.build_log_url is None and
                  (log_timeout is None or time.time() < log_timeout)):
                # Wait up to five minutes for Launchpad to fetch the build
                # log from the slave.  We need a timeout since in rare cases
                # this might fail.
                if log_timeout is None:
                    log_timeout = time.time() + 300
                pending_lp_builds.append(
                    (lp_build, arch, full_name, machine, log_timeout))
            else:
                live_build_finished(
                    arch, full_name, machine, 1, lp_build.buildstate,
                    lp_build=lp_build)
        lp_builds = pending_lp_builds

        if lp_builds:
            # Wait a while before polling Launchpad again.  If a
            # non-Launchpad build completes in the meantime, it will
            # interrupt this sleep with SIGCHLD.
            time.sleep(15)

    if not successful:
        raise LiveBuildsFailed("No live filesystem builds succeeded.")
    return successful


def livecd_base(config, arch):
    if config["LIVECD_BASE"]:
        return config["LIVECD_BASE"]

    cpuarch, subarch = split_arch(arch)
    series = config["DIST"]

    if config["LIVECD"]:
        root = config["LIVECD"]
    else:
        root = "http://%s/~buildd/LiveCD" % live_builder(config, arch)

    liveproject = live_project(config, arch)
    if config["SUBPROJECT"]:
        liveproject += "-%s" % config["SUBPROJECT"]
    if subarch:
        liveproject += "-%s" % subarch
    if config["UBUNTU_DEFAULTS_LOCALE"]:
        liveproject += "-%s" % config["UBUNTU_DEFAULTS_LOCALE"]

    return "%s/%s/%s/current" % (root, series, liveproject)


def flavours(config, arch):
    cpuarch, subarch = split_arch(arch)
    project = config.project
    series = config["DIST"]

    if cpuarch == "amd64":
        if project == "ubuntustudio":
            return ["lowlatency"]
        else:
            return ["generic"]
    elif cpuarch == "arm64":
        return ["generic"]
    elif cpuarch == "armel":
        if subarch == "mx5":
            return ["linaro-lt-mx5"]
        else:
            # Assume one kernel flavour for each subarch named like the
            # subarch.
            return [subarch]
    elif cpuarch == "armhf":
        if subarch == "mx5":
            return ["linaro-lt-mx5"]
        else:
            return [subarch]
    elif cpuarch == "hppa":
        return ["hppa32", "hppa64"]
    elif cpuarch == "i386":
        if series <= "precise":
            if project in ("ubuntu", "edubuntu", "mythbuntu"):
                # lts-quantal
                return ["generic"]
            elif project in ("xubuntu", "lubuntu"):
                # non-PAE
                return ["generic"]
            elif project == "ubuntustudio":
                return ["lowlatency-pae"]
            else:
                return ["generic-pae"]
        else:
            if project == "ubuntustudio":
                return ["lowlatency"]
            else:
                return ["generic"]
    elif cpuarch == "ia64":
        return ["ia64"]
    elif cpuarch == "powerpc":
        if series <= "xenial":
            return ["powerpc-smp", "powerpc64-smp"]
        else:
            return ["powerpc-smp", "generic"]
    elif cpuarch == "ppc64el":
        return ["generic"]
    elif cpuarch == "s390x":
        return ["generic"]
    elif cpuarch == "sparc":
        return ["sparc64"]
    else:
        raise UnknownArchitecture(
            "No live filesystem source known for %s" % arch)


def live_item_paths(config, arch, item):
    if item == "ltsp-squashfs" and arch == "amd64":
        # use i386 LTSP image on amd64 too
        arch = "i386"
    cpuarch, subarch = split_arch(arch)
    project = config.project
    series = config["DIST"]
    liveproject = live_project(config, arch)
    if subarch:
        liveproject_subarch = "%s-%s" % (liveproject, subarch)
    else:
        liveproject_subarch = liveproject

    lp, lp_livefs = get_lp_livefs(config, arch)
    uris = []
    root = ""
    if lp_livefs is not None:
        lp_kwargs = live_build_lp_kwargs(config, lp, lp_livefs, arch)
        lp_build = lp_livefs.getLatestBuild(
            lp_kwargs["distro_arch_series"],
            unique_key=lp_kwargs.get("unique_key"))
        uris = list(lp_build.getFileUrls())
    else:
        root = livecd_base(config, arch)
        try:
            uris = [ os.path.join(root, u) for u in os.listdir(root) ]
        except OSError:
            # fallback to exact given uri (for http://) in url_for as we can't
            # list content.
            pass

    def urls_for(base):
        if uris:
            regexp = re.compile(base)
            for uri in uris:
                filename = unquote(os.path.basename(uri))
                if re.match(regexp, filename):
                    yield uri
        else:
            # remove regexp expression from base for direct download
            yield os.path.join(root, base.replace(".*", "").replace("$", ""))

    if item in (
        "cloop", ".*squashfs$", ".*manifest$", "manifest-desktop", "manifest-remove",
        "manifest-minimal-remove", ".*size$", "ext2", "ext3", "ext4",
        "rootfs.tar.gz", "custom.tar.gz", "device.tar.gz",
        "azure.device.tar.gz", "raspi2.device.tar.gz", "plano.device.tar.gz",
        "tar.xz", "iso", "os.snap", "kernel.snap", "disk1.img.xz",
        "dragonboard.kernel.snap", "raspi2.kernel.snap",
        "img.xz", "model-assertion"
    ):
<<<<<<< HEAD
        if item == "ext4" and arch == "armhf+nexus7":
=======
        if project == "tocd3":
            # auto-purged - reverting to plan B
            yield "/home/cjwatson/tocd3/livecd.tocd3.%s" % item
        elif item == "ext4" and arch == "armhf+nexus7":
>>>>>>> 662968bb
            for url in urls_for(
                    "livecd.%s.%s-nexus7" % (liveproject_subarch, item)):
                yield url
        elif item == "disk1.img.xz":
            for url in urls_for(
                    "livecd.%s.%s" % (liveproject, item)):
                yield url
        else:
            for url in urls_for("livecd.%s.%s" % (liveproject_subarch, item)):
                # filter out redundant artefacts
                if url.endswith("modules.squashfs"):
                    continue
                yield url
    elif item in (
        "kernel", "initrd", "bootimg", "modules.squashfs"
    ):
        our_flavours = flavours(config, arch)
        our_flavours.extend(["%s-hwe" % (f,) for f in our_flavours])
        for flavour in our_flavours:
            base = "livecd.%s.%s-%s" % (liveproject_subarch, item, flavour)
            for url in urls_for(base):
                yield url
    elif item in (
        "boot-%s+%s.img" % (target.ubuntu_arch, target.subarch)
            for target in Touch.list_targets_by_ubuntu_arch(arch)
    ) or item in (
        "recovery-%s+%s.img" % (target.android_arch, target.subarch)
            for target in Touch.list_targets_by_ubuntu_arch(arch)
    ) or item in (
        "system-%s+%s.img" % (target.android_arch, target.subarch)
            for target in Touch.list_targets_by_ubuntu_arch(arch)
    ):
        for flavour in flavours(config, arch):
            base = "livecd.%s.%s" % (liveproject_subarch, item)
            for url in urls_for(base):
                yield url
    elif item == "kernel-efi-signed":
        if series >= "precise" and arch == "amd64":
            for flavour in flavours(config, arch):
                base = "livecd.%s.kernel-%s.efi.signed" % (
                    liveproject_subarch, flavour)
                for url in urls_for(base):
                    yield url
    elif item == "wubi":
        if (project != "xubuntu" and arch in ("amd64", "i386")):
            yield ("http://people.canonical.com/~ubuntu-archive/wubi/%s/"
                   "stable" % series)
    elif item == "usb-creator":
        if arch in ("amd64", "i386"):
            yield ("http://people.canonical.com/~evand/usb-creator/%s/"
                   "stable" % series)
    elif item == "ltsp-squashfs":
        if arch in ("amd64", "i386"):
            for url in urls_for("livecd.%s-ltsp.squashfs" % liveproject):
                yield url
    else:
        # if fully qualified name given matching regexp, just pass it directly to urls_for()
        if item.endswith("squashfs") or item.endswith("manifest") or item.endswith("size"):
            for url in urls_for("livecd.%s.%s" % (liveproject_subarch, item)):
                yield url
        else:
            raise UnknownLiveItem("Unknown live filesystem item '%s'" % item)


def live_output_directory(config):
    project = config.project
    if config["UBUNTU_DEFAULTS_LOCALE"]:
        project = "-".join([project, config["UBUNTU_DEFAULTS_LOCALE"]])
    return os.path.join(
        config.root, "scratch", project, config.full_series, config.image_type,
        "live")


def download_live_items(config, arch, item):
    output_dir = live_output_directory(config)
    found = False

    if item == "server-squashfs":
        original_project = config.project
        try:
            config["PROJECT"] = "ubuntu-server"
            urls = list(live_item_paths(config, arch, ".*squashfs$"))
        finally:
            config["PROJECT"] = original_project
    else:
        urls = list(live_item_paths(config, arch, item))
    if not urls:
        return False

    if item in (
        "kernel", "initrd", "bootimg"
    ):
        for url in urls:
            flavour = re.sub(
                r"^.*?\..*?\..*?-", "", unquote(os.path.basename(url)))
            target = os.path.join(
                output_dir, "%s.%s-%s" % (arch, item, flavour))
            try:
                osextras.fetch(config, url, target)
                found = True
            except osextras.FetchError:
                pass
    elif item in (
        "boot-%s+%s.img" % (target.ubuntu_arch, target.subarch)
            for target in Touch.list_targets_by_ubuntu_arch(arch)
    ):
        for url in urls:
            target = os.path.join(output_dir, item)
            try:
                osextras.fetch(config, url, target)
                found = True
            except osextras.FetchError:
                pass
    elif item in (
        "modules.squashfs",
    ):
        for url in urls:
            base = unquote(os.path.basename(url))
            base = "%s.%s" % (arch, base.split('.', 2)[2])
            target = os.path.join(output_dir, base)
            try:
                osextras.fetch(config, url, target)
                found = True
            except osextras.FetchError:
                pass
    elif item in (
        "recovery-%s+%s.img" % (target.android_arch, target.subarch)
            for target in Touch.list_targets_by_ubuntu_arch(arch)
    ):
        for url in urls:
            target = os.path.join(output_dir, item)
            try:
                osextras.fetch(config, url, target)
                found = True
            except osextras.FetchError:
                pass
    elif item in (
        "system-%s+%s.img" % (target.android_arch, target.subarch)
            for target in Touch.list_targets_by_ubuntu_arch(arch)
    ):
        for url in urls:
            target = os.path.join(output_dir, item)
            try:
                osextras.fetch(config, url, target)
                found = True
            except osextras.FetchError:
                pass
    elif item == "kernel-efi-signed":
        for url in urls:
            base = unquote(os.path.basename(url))
            if base.endswith(".efi.signed"):
                base = base[:-len(".efi.signed")]
            flavour = re.sub(r"^.*?\..*?\..*?-", "", base)
            target = os.path.join(
                output_dir, "%s.kernel-%s.efi.signed" % (arch, flavour))
            try:
                osextras.fetch(config, url, target)
                found = True
            except osextras.FetchError:
                pass
    elif item in ("wubi", "usb-creator"):
        target = os.path.join(output_dir, "%s.%s.exe" % (arch, item))
        try:
            osextras.fetch(config, urls[0], target)
            found = True
        except osextras.FetchError:
            pass
    else:
        for url in urls:
            # strip livecd.<PROJECT> and replace by arch
            filename = unquote(os.path.basename(url)).split('.', 2)[-1]
            target = os.path.join(output_dir, "%s.%s" % (arch, filename))
            try:
                osextras.fetch(config, url, target)
                if target.endswith("squashfs"):
                    sign.sign_cdimage(config, target)
                found = True
            except osextras.FetchError:
                pass
    return found


def write_autorun(config, arch, name, label):
    output_dir = live_output_directory(config)
    autorun_path = os.path.join(output_dir, "%s.autorun.inf" % arch)
    with io.open(autorun_path, "w", newline="\r\n") as autorun:
        if str is bytes:
            def u(s):
                return unicode(s, "unicode_escape")
        else:
            def u(s):
                return s
        print(u(dedent("""\
            [autorun]
            open=%s
            icon=%s,0
            label=%s

            [Content]
            MusicFiles=false
            PictureFiles=false
            VideoFiles=false""")) % (u(name), u(name), u(label)), file=autorun)


def download_live_filesystems(config):
    project = config.project
    series = config["DIST"]

    output_dir = live_output_directory(config)
    osextras.mkemptydir(output_dir)

    if (config["CDIMAGE_LIVE"] or config["CDIMAGE_SQUASHFS_BASE"] or
            config["CDIMAGE_PREINSTALLED"]):
        got_image = False
        for arch in config.arches:
            if config["CDIMAGE_PREINSTALLED"]:
                if project == "ubuntu-server":
                    if download_live_items(config, arch, "disk1.img.xz"):
                        got_image = True
                    else:
                        continue
                elif download_live_items(config, arch, "ext4"):
                    got_image = True
                elif download_live_items(config, arch, "ext3"):
                    got_image = True
                elif download_live_items(config, arch, "ext2"):
                    got_image = True
                elif download_live_items(config, arch, "rootfs.tar.gz"):
                    got_image = True
                else:
                    continue
            elif config["UBUNTU_DEFAULTS_LOCALE"]:
                if download_live_items(config, arch, "iso"):
                    got_image = True
                else:
                    continue
            elif download_live_items(config, arch, "img.xz"):
                got_image = True
            elif download_live_items(config, arch, "cloop"):
                got_image = True
            elif download_live_items(config, arch, ".*squashfs$"):
                download_live_items(config, arch, "modules.squashfs")
                got_image = True
            elif download_live_items(config, arch, "rootfs.tar.gz"):
                got_image = True
            elif download_live_items(config, arch, "tar.xz"):
                got_image = True
            else:
                continue
            if (project != "ubuntu-base" and
                    not config["CDIMAGE_SQUASHFS_BASE"] and
                    config.subproject != "wubi"):
                download_live_items(config, arch, "kernel")
                download_live_items(config, arch, "initrd")
                download_live_items(config, arch, "kernel-efi-signed")
                if config["CDIMAGE_PREINSTALLED"]:
                    download_live_items(config, arch, "bootimg")

            download_live_items(config, arch, ".*manifest$")
            if not download_live_items(config, arch, "manifest-remove"):
                download_live_items(config, arch, "manifest-desktop")
            download_live_items(config, arch, "manifest-minimal-remove")
            download_live_items(config, arch, ".*size$")

            if (config["UBUNTU_DEFAULTS_LOCALE"] or
                    config["CDIMAGE_PREINSTALLED"] or
                    config.subproject == "wubi"):
                continue

            if (project not in ("livecd-base", "ubuntu-base", "ubuntu-core",
                                "kubuntu-active") and
                    (project != "edubuntu" or series >= "precise") and
                    (project != "ubuntukylin" or series <= "trusty")):
                if series <= "trusty":
                    # TODO: We still have to do something about not
                    # including Wubi on the DVDs.
                    download_live_items(config, arch, "wubi")
                    wubi_path = os.path.join(output_dir, "%s.wubi.exe" % arch)
                    if os.path.exists(wubi_path):
                        # Nicely format the distribution name.
                        def upper_first(m):
                            text = m.group(0)
                            return text[0].upper() + text[1:]

                        autorun_project = re.sub(
                            r"(\b[a-z])", upper_first,
                            project.replace("-", " "))
                        write_autorun(
                            config, arch, "wubi.exe",
                            "Install %s" % autorun_project)

            if project not in ("livecd-base", "ubuntu-base", "ubuntu-core",
                               "edubuntu"):
                download_live_items(config, arch, "usb-creator")
            if project == "ubuntu-core" and config["CDIMAGE_LIVE"]:
                download_live_items(config, arch, "model-assertion")

        if not got_image:
            raise NoFilesystemImages("No filesystem images found.")

    if config.project == "ubuntu-touch":
        for arch in config.arches:
            for abootimg in (
                "boot-%s+%s.img" % (target.ubuntu_arch, target.subarch)
                    for target in Touch.list_targets_by_ubuntu_arch(arch)
            ):
                download_live_items(
                    config, arch, abootimg
                )
            for recoveryimg in (
                "recovery-%s+%s.img" % (target.android_arch, target.subarch)
                    for target in Touch.list_targets_by_ubuntu_arch(arch)
            ):
                download_live_items(
                    config, arch, recoveryimg
                )
            for systemimg in (
                "system-%s+%s.img" % (target.android_arch, target.subarch)
                    for target in Touch.list_targets_by_ubuntu_arch(arch)
            ):
                download_live_items(
                    config, arch, systemimg
                )
            download_live_items(config, arch, "custom.tar.gz")

    if config.project == "ubuntu-core":
        for arch in config.arches:
            download_live_items(config, arch, "device.tar.gz")

    if config.project == "ubuntu-core":
        for arch in config.arches:
            download_live_items(config, arch, "os.snap")
            download_live_items(config, arch, "kernel.snap")
            if arch == "amd64":
                for devarch in ("azure", "plano"):
                    download_live_items(config, arch, "%s.device.tar.gz" %
                                        devarch)
            if arch == "armhf":
                download_live_items(config, arch, "raspi2.device.tar.gz")
                download_live_items(config, arch, "raspi2.kernel.snap")
            if arch == "arm64":
                download_live_items(config, arch, "dragonboard.kernel.snap")

    if project == "edubuntu" and config["CDIMAGE_DVD"]:
        for arch in config.arches:
            if arch in ("amd64", "i386"):
                # TODO: Disabled for raring (LP: #1154601)
                # if series >= "raring":
                #     # Fetch the Ubuntu Server squashfs for Edubuntu Server.
                #     download_live_items(config, arch, "server-squashfs")

                # Fetch the i386 LTSP chroot for Edubuntu Terminal Server.
                download_live_items(config, arch, "ltsp-squashfs")<|MERGE_RESOLUTION|>--- conflicted
+++ resolved
@@ -555,43 +555,34 @@
             # list content.
             pass
 
-    def urls_for(base):
+    def urls_for(base, item):
         if uris:
-            regexp = re.compile(base)
             for uri in uris:
                 filename = unquote(os.path.basename(uri))
-                if re.match(regexp, filename):
+                if filename.startswith(base + '.') and filename.endswith('.' + item):
                     yield uri
         else:
-            # remove regexp expression from base for direct download
-            yield os.path.join(root, base.replace(".*", "").replace("$", ""))
+            yield os.path.join(root, base + '.' + item)
 
     if item in (
-        "cloop", ".*squashfs$", ".*manifest$", "manifest-desktop", "manifest-remove",
-        "manifest-minimal-remove", ".*size$", "ext2", "ext3", "ext4",
+        "cloop", "squashfs", "manifest", "manifest-desktop", "manifest-remove",
+        "manifest-minimal-remove", "size", "ext2", "ext3", "ext4",
         "rootfs.tar.gz", "custom.tar.gz", "device.tar.gz",
         "azure.device.tar.gz", "raspi2.device.tar.gz", "plano.device.tar.gz",
         "tar.xz", "iso", "os.snap", "kernel.snap", "disk1.img.xz",
         "dragonboard.kernel.snap", "raspi2.kernel.snap",
         "img.xz", "model-assertion"
     ):
-<<<<<<< HEAD
         if item == "ext4" and arch == "armhf+nexus7":
-=======
-        if project == "tocd3":
-            # auto-purged - reverting to plan B
-            yield "/home/cjwatson/tocd3/livecd.tocd3.%s" % item
-        elif item == "ext4" and arch == "armhf+nexus7":
->>>>>>> 662968bb
             for url in urls_for(
-                    "livecd.%s.%s-nexus7" % (liveproject_subarch, item)):
+                    "livecd." + liveproject_subarch, item + "-nexus7"):
                 yield url
         elif item == "disk1.img.xz":
             for url in urls_for(
-                    "livecd.%s.%s" % (liveproject, item)):
+                    "livecd." + liveproject, item):
                 yield url
         else:
-            for url in urls_for("livecd.%s.%s" % (liveproject_subarch, item)):
+            for url in urls_for("livecd."+ liveproject_subarch, item):
                 # filter out redundant artefacts
                 if url.endswith("modules.squashfs"):
                     continue
@@ -602,8 +593,7 @@
         our_flavours = flavours(config, arch)
         our_flavours.extend(["%s-hwe" % (f,) for f in our_flavours])
         for flavour in our_flavours:
-            base = "livecd.%s.%s-%s" % (liveproject_subarch, item, flavour)
-            for url in urls_for(base):
+            for url in urls_for("livecd." + liveproject_subarch, item + "-" + flavour):
                 yield url
     elif item in (
         "boot-%s+%s.img" % (target.ubuntu_arch, target.subarch)
@@ -616,15 +606,13 @@
             for target in Touch.list_targets_by_ubuntu_arch(arch)
     ):
         for flavour in flavours(config, arch):
-            base = "livecd.%s.%s" % (liveproject_subarch, item)
-            for url in urls_for(base):
+            for url in urls_for("livecd." + liveproject_subarch, item):
                 yield url
     elif item == "kernel-efi-signed":
         if series >= "precise" and arch == "amd64":
             for flavour in flavours(config, arch):
-                base = "livecd.%s.kernel-%s.efi.signed" % (
-                    liveproject_subarch, flavour)
-                for url in urls_for(base):
+                for url in urls_for("livecd." + liveproject_subarch,
+                                    "kernel-" + flavour + ".efi.signed"):
                     yield url
     elif item == "wubi":
         if (project != "xubuntu" and arch in ("amd64", "i386")):
@@ -636,15 +624,14 @@
                    "stable" % series)
     elif item == "ltsp-squashfs":
         if arch in ("amd64", "i386"):
-            for url in urls_for("livecd.%s-ltsp.squashfs" % liveproject):
+            for url in urls_for("livecd." + liveproject + "-ltsp", "squashfs"):
                 yield url
-    else:
-        # if fully qualified name given matching regexp, just pass it directly to urls_for()
-        if item.endswith("squashfs") or item.endswith("manifest") or item.endswith("size"):
-            for url in urls_for("livecd.%s.%s" % (liveproject_subarch, item)):
-                yield url
-        else:
-            raise UnknownLiveItem("Unknown live filesystem item '%s'" % item)
+    # generic artefacts we always download
+    elif item.endswith("squashfs") or item.endswith("manifest") or item.endswith("size"):
+        for url in urls_for("livecd." + liveproject_subarch, item):
+            yield url
+    else:
+        raise UnknownLiveItem("Unknown live filesystem item '%s'" % item)
 
 
 def live_output_directory(config):
@@ -664,7 +651,7 @@
         original_project = config.project
         try:
             config["PROJECT"] = "ubuntu-server"
-            urls = list(live_item_paths(config, arch, ".*squashfs$"))
+            urls = list(live_item_paths(config, arch, "squashfs"))
         finally:
             config["PROJECT"] = original_project
     else:
@@ -752,9 +739,15 @@
             pass
     else:
         for url in urls:
+            # server-squashfs isn't the suffix of the downloadable item.
+            # prefer a special case over removing suffix + reinjecting item
+            # when suffix != item
+            if item == "server-squashfs":
+                target = os.path.join(output_dir, "%s.%s" % (arch, item))
             # strip livecd.<PROJECT> and replace by arch
-            filename = unquote(os.path.basename(url)).split('.', 2)[-1]
-            target = os.path.join(output_dir, "%s.%s" % (arch, filename))
+            else:
+                filename = unquote(os.path.basename(url)).split('.', 2)[-1]
+                target = os.path.join(output_dir, "%s.%s" % (arch, filename))
             try:
                 osextras.fetch(config, url, target)
                 if target.endswith("squashfs"):
@@ -823,7 +816,7 @@
                 got_image = True
             elif download_live_items(config, arch, "cloop"):
                 got_image = True
-            elif download_live_items(config, arch, ".*squashfs$"):
+            elif download_live_items(config, arch, "squashfs"):
                 download_live_items(config, arch, "modules.squashfs")
                 got_image = True
             elif download_live_items(config, arch, "rootfs.tar.gz"):
@@ -841,11 +834,11 @@
                 if config["CDIMAGE_PREINSTALLED"]:
                     download_live_items(config, arch, "bootimg")
 
-            download_live_items(config, arch, ".*manifest$")
+            download_live_items(config, arch, "manifest")
             if not download_live_items(config, arch, "manifest-remove"):
                 download_live_items(config, arch, "manifest-desktop")
             download_live_items(config, arch, "manifest-minimal-remove")
-            download_live_items(config, arch, ".*size$")
+            download_live_items(config, arch, "size")
 
             if (config["UBUNTU_DEFAULTS_LOCALE"] or
                     config["CDIMAGE_PREINSTALLED"] or
