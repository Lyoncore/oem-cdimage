--- conflicted
+++ resolved
@@ -1326,11 +1326,6 @@
                 "https://help.ubuntu.com/community/BitTorrent", "BitTorrent")
 
             for prefix in prefixes:
-<<<<<<< HEAD
-=======
-                print('<div class="row p-divider"><div class="p-card">',
-                      file=header)
->>>>>>> 0f719a25
                 for publish_type in all_publish_types:
                     if not self.find_images(directory, prefix, publish_type):
                         continue
@@ -1342,13 +1337,8 @@
                         arches = all_arches
                     for image_format in (
                         "iso", "img", "img.gz", "img.xz", "img.tar.gz",
-<<<<<<< HEAD
                         "tar.gz", "tar.xz", "custom.tar.gz" ):
                         print('<div class="row p-divider"><div class="p-card">', file=header)
-=======
-                        "tar.gz", "tar.xz", "custom.tar.gz"
-                    ):
->>>>>>> 0f719a25
                         paths = []
                         if image_format == "img" or image_format == "img.xz":
                             path = os.path.join(
